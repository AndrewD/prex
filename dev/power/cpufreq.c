/*-
 * Copyright (c) 2007-2008, Kohsuke Ohtani
 * All rights reserved.
 *
 * Redistribution and use in source and binary forms, with or without
 * modification, are permitted provided that the following conditions
 * are met:
 * 1. Redistributions of source code must retain the above copyright
 *    notice, this list of conditions and the following disclaimer.
 * 2. Redistributions in binary form must reproduce the above copyright
 *    notice, this list of conditions and the following disclaimer in the
 *    documentation and/or other materials provided with the distribution.
 * 3. Neither the name of the author nor the names of any co-contributors
 *    may be used to endorse or promote products derived from this software
 *    without specific prior written permission.
 *
 * THIS SOFTWARE IS PROVIDED BY THE AUTHOR AND CONTRIBUTORS ``AS IS'' AND
 * ANY EXPRESS OR IMPLIED WARRANTIES, INCLUDING, BUT NOT LIMITED TO, THE
 * IMPLIED WARRANTIES OF MERCHANTABILITY AND FITNESS FOR A PARTICULAR PURPOSE
 * ARE DISCLAIMED.  IN NO EVENT SHALL THE AUTHOR OR CONTRIBUTORS BE LIABLE
 * FOR ANY DIRECT, INDIRECT, INCIDENTAL, SPECIAL, EXEMPLARY, OR CONSEQUENTIAL
 * DAMAGES (INCLUDING, BUT NOT LIMITED TO, PROCUREMENT OF SUBSTITUTE GOODS
 * OR SERVICES; LOSS OF USE, DATA, OR PROFITS; OR BUSINESS INTERRUPTION)
 * HOWEVER CAUSED AND ON ANY THEORY OF LIABILITY, WHETHER IN CONTRACT, STRICT
 * LIABILITY, OR TORT (INCLUDING NEGLIGENCE OR OTHERWISE) ARISING IN ANY WAY
 * OUT OF THE USE OF THIS SOFTWARE, EVEN IF ADVISED OF THE POSSIBILITY OF
 * SUCH DAMAGE.
 */

/*
 * cpufreq.c - CPU frequency control
 */

/*
 * Dynamic voltage scaling (DVS)
 *
 * DVS is widely used with mobile systems to save the processor
 * power consumption, with minimum impact on performance.
 * The basic idea is come from the fact the power consumption is
 * proportional to V^2 x f, where V is voltage and f is frequency.
 * Since processor does not always require the full performance,
 * we can reduce power consumption by lowering voltage and frequeceny.
 */

#include <sys/ioctl.h>
#include <driver.h>
#include <pm.h>
#include <cpu.h>
#include <cpufreq.h>

/* #define DEBUG_CPUFREQ 1 */

#ifdef DEBUG_CPUFREQ
<<<<<<< HEAD
#define DPRINTF(a) printf a
#else
#define DPRINTF(a)
=======
#define cf_printf(fmt, ...)	printk("cpufreq: " fmt, ## __VA_ARGS__)
#else
#define cf_printf(fmt, ...)	do {} while (0)
>>>>>>> 8411c478
#endif

/*
 * DVS parameters
 */
#define INTERVAL_MSEC		50
#define INTERVAL_TICK		msec_to_tick(INTERVAL_MSEC)
#define WEIGHT			20

static int cpufreq_open(device_t dev, int mode);
static int cpufreq_ioctl(device_t dev, u_long cmd, void *arg);
static int cpufreq_close(device_t dev);
static int cpufreq_init(void);

/*
 * Driver structure
 */
struct driver cpufreq_drv __driver_entry = {
	/* name */	"CPU Frequency Control",
	/* order */	3,		/* Must larger than pm driver */
	/* init */	cpufreq_init,
};

/*
 * Device I/O table
 */
static struct devio cpufreq_io = {
	/* open */	cpufreq_open,
	/* close */	cpufreq_close,
	/* read */	NULL,
	/* write */	NULL,
	/* ioctl */	cpufreq_ioctl,
	/* event */	NULL,
};

static device_t cpufreq_dev;	/* Device object */

static int cpufreq_policy;	/* Frequecy control policy */

static struct dpc dvs_dpc;	/* DPC object */

static int dvs_capable;		/* True if the system has dvs capability */
static int dvs_enabled;		/* True if dvs is enabled */

static int cur_speed;		/* Current CPU speed (%) */
static int max_speed;		/* Maximum CPU speed (%) */
static int min_speed;		/* Minimum CPU speed (%) */

static int run_cycles;	  /* The non-idle CPU cycles in the last interval */
static int idle_cycles;	  /* The idle CPU cycles in the last interval */
static int excess_cycles; /* The cycles left over from the last interval */

static int avg_workload;	/* Average workload */
static int avg_deadline;	/* Average deadline */

static u_long elapsed_ticks;


/*
 * Predict CPU speed.
 *
 * DVS Algorithm: Weiser Style
 *
 *  If the utilization prediction x is high (over 70%), increase the
 *  speed by 20% of the maximum speed. If the utilization prediction
 *  is low (under 50%), decrease the speed by (60 - x)% of the
 *  maximum speed.
 *
 *  excess_cycles is defined as the number of uncompleted run cycles
 *  from the last interval. For example, if we find 70% activity
 *  when runnig at full speed, and their processor speed was set to
 *  50% during that interval, excess_cycles is set to 20%. This
 *  value (20%) is used to calculate the processor speed in the next
 *  interval.
 *
 * Refernce:
 *   M.Weiser, B.Welch, A.Demers, and S.Shenker,
 *   "Scheduling for Reduced CPU Energy", In Proceedings of the
 *   1st Symposium on Operating Systems Design and Implementation,
 *   pages 13-23, November 1994.
 */
static int
predict_cpu_speed(int speed)
{
	int next_excess;
	int run_percent;
	int newspeed = speed;

	run_cycles += excess_cycles;
	run_percent = (run_cycles * 100) / (idle_cycles + run_cycles);

	next_excess = run_cycles - speed * (run_cycles + idle_cycles) / 100;
	if (next_excess < 0)
		next_excess = 0;

	if (excess_cycles > idle_cycles)
		newspeed = 100;
	else if (run_percent > 70)
		newspeed = speed + 20;
	else if (run_percent < 50)
		newspeed = speed - (60 - run_percent);

	if (newspeed > max_speed)
		newspeed = max_speed;
	if (newspeed < min_speed)
		newspeed = min_speed;

	DPRINTF(("DVS: run_percent=%d next_excess=%d newspeed=%d\n\n",
		 run_percent, next_excess, newspeed));

	excess_cycles = next_excess;
	return newspeed;
}

/*
 * Predict max CPU speed.
 *
 * DVS Algorithm: AVG<3>
 *
 *  Computes an exponentially moving average of the previous intervals.
 *  <wight> is the relative weighting of past intervals relative to
 *  the current interval.
 *
 *   predict = (weight x current + past) / (weight + 1)
 *
 * Refernce:
 *   K.Govil, E.Chan, H.Wasserman,
 *   "Comparing Algorithm for Dynamic Speed-Setting of a Low-Power CPU".
 *   Proc. 1st Int'l Conference on Mobile Computing and Networking,
 *   Nov 1995.
 */
static int
predict_max_speed(int speed)
{
	int new_workload;
	int new_deadline;
	int newspeed;

	new_workload = run_cycles * speed;
	new_deadline = (run_cycles + idle_cycles) * speed;

	avg_workload = (avg_workload * WEIGHT + new_workload) / (WEIGHT + 1);
	avg_deadline = (avg_deadline * WEIGHT + new_deadline) / (WEIGHT + 1);

	newspeed = avg_workload * 100 / avg_deadline;

	DPRINTF(("DVS: new_workload=%u new_deadline=%u\n",
		 new_workload, new_deadline));
	DPRINTF(("DVS: avg_workload=%u avg_deadline=%u\n",
		 avg_workload, avg_deadline));
	return newspeed;
}

/*
 * DPC routine to set CPU speed.
 *
 * This is kicked by dvs_tick() if it needed.
 */
static void
dpc_adjust_speed(void *arg)
{
	int newspeed = (int)arg;

	DPRINTF(("DVS: new speed=%d\n", newspeed));
	cpu_setperf(newspeed);
	cur_speed = cpu_getperf();
}

/*
 * Timer hook routine called by tick handler.
 */
static void
dvs_tick(int idle)
{
	int newspeed;

	elapsed_ticks++;
	if (idle)
		idle_cycles++;
	else
		run_cycles++;

	if (elapsed_ticks < INTERVAL_TICK)
		return;

	/* Predict max CPU speed */
	max_speed = predict_max_speed(cur_speed);

	DPRINTF(("DVS: run_cycles=%d idle_cycles=%d cur_speed=%d "
		 "max_speed=%d\n",
		 run_cycles, idle_cycles, cur_speed, max_speed));
	/*
	 * Predict next CPU speed
	 */
	newspeed = predict_cpu_speed(cur_speed);
	if (newspeed != cur_speed) {
		sched_dpc(&dvs_dpc, &dpc_adjust_speed, (void *)newspeed);
	}
	run_cycles = 0;
	idle_cycles = 0;
	elapsed_ticks = 0;
}

/*
 * Enable DVS operation
 */
static void
dvs_enable(void)
{

	if (!dvs_capable)
		return;

	run_cycles = 0;
	idle_cycles = 0;
	elapsed_ticks = 0;

	max_speed = 100;	/* max 100% */
	min_speed = 5;		/* min   5% */
	cur_speed = cpu_getperf();

	timer_hook(dvs_tick);
	dvs_enabled = 1;
}

/*
 * Disable DVS operation
 */
static void
dvs_disable(void)
{

	if (!dvs_capable)
		return;

	timer_hook(NULL);

	/* Set CPU speed to 100% */
	cpu_setperf(100);
	dvs_enabled = 0;
}

static int
cpufreq_open(device_t dev, int mode)
{

	return 0;
}

static int
cpufreq_close(device_t dev)
{

	return 0;
}

static int
cpufreq_ioctl(device_t dev, u_long cmd, void *arg)
{

	return 0;
}

void
cpufreq_setpolicy(int policy)
{

	switch (cpufreq_policy) {
	case CPUFREQ_ONDEMAND:
		if (policy == PM_POWERSAVE)
			dvs_enable();
		else
			dvs_disable();

		break;
	case CPUFREQ_MAXSPEED:
		break;
	case CPUFREQ_MINSPEED:
		break;
	}
}

static int
cpufreq_init(void)
{
	int policy;

	if (cpu_initperf())
		return -1;

	/* Create device object */
	cpufreq_dev = device_create(&cpufreq_io, "cpufreq", DF_CHR);
	ASSERT(cpufreq_dev);

	dvs_capable = 1;

	policy = pm_getpolicy();
	if (policy == PM_POWERSAVE)
		dvs_enable();
	return 0;
}
<|MERGE_RESOLUTION|>--- conflicted
+++ resolved
@@ -51,15 +51,9 @@
 /* #define DEBUG_CPUFREQ 1 */
 
 #ifdef DEBUG_CPUFREQ
-<<<<<<< HEAD
 #define DPRINTF(a) printf a
 #else
 #define DPRINTF(a)
-=======
-#define cf_printf(fmt, ...)	printk("cpufreq: " fmt, ## __VA_ARGS__)
-#else
-#define cf_printf(fmt, ...)	do {} while (0)
->>>>>>> 8411c478
 #endif
 
 /*
