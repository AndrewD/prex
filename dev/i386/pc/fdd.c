--- conflicted
+++ resolved
@@ -54,15 +54,9 @@
 /* #define DEBUG_FDD 1 */
 
 #ifdef DEBUG_FDD
-<<<<<<< HEAD
 #define DPRINTF(a) printf a
 #else
 #define DPRINTF(a)
-=======
-#define fdd_printf(fmt, ...)	printk("%s: " fmt, ## __VA_ARGS__)
-#else
-#define fdd_printf(fmt, ...)	do {} while (0)
->>>>>>> 8411c478
 #endif
 
 #define FDD_IRQ		6	/* IRQ6 */
