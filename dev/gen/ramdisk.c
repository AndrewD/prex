--- conflicted
+++ resolved
@@ -36,29 +36,18 @@
 /* #define DEBUG_RAMDISK 1 */
 
 #ifdef DEBUG_RAMDISK
-<<<<<<< HEAD
 #define DPRINTF(a) printf a
 #else
 #define DPRINTF(a)
-=======
-#define rd_printf(fmt, ...)	printk("%s: " fmt, __FUNCTION__ , ## __VA_ARGS__)
-#else
-#define rd_printf(fmt, ...)	do {} while (0)
->>>>>>> 8411c478
 #endif
 
 /* Block size */
 #define BSIZE		512
 
-<<<<<<< HEAD
+static int ramdisk_open(device_t, int);
+static int ramdisk_close(device_t);
 static int ramdisk_read(device_t, char *, size_t *, int);
 static int ramdisk_write(device_t, char *, size_t *, int);
-=======
-static int ramdisk_open(device_t dev, int mode);
-static int ramdisk_close(device_t dev);
-static int ramdisk_read(device_t dev, char *buf, size_t *nbyte, int blkno);
-static int ramdisk_write(device_t dev, char *buf, size_t *nbyte, int blkno);
->>>>>>> 8411c478
 static int ramdisk_init(void);
 
 /*
@@ -103,17 +92,17 @@
 		return EBADF;
 
 	if (--open == 0) {	/* free memory when ramdisk closed */
-		char *end = (void *)PAGE_ALIGN(img_start + img_size);
-		char *addr = (void *)PAGE_TRUNC(img_start);
-		size_t size = end - addr;
+		struct bootinfo *bootinfo;
+		machine_bootinfo(&bootinfo);
 
-		struct boot_info *boot_info;
-		machine_bootinfo(&boot_info);
-		if (addr >= (char *)boot_info->main_mem.start) {
-			printk("freeing RAM disk at 0x%p (%dK bytes)\n",
-			       img_start, img_size/1024);
-			page_free(addr, size);
-			img_size = 0;
+		for (int i = bootinfo->nr_rams - 1; i > 0; i--) {
+			struct physmem *mem = &bootinfo->ram[i];
+			if (mem->type == MT_BOOTDISK) {
+				DPRINTF(("freeing RAM disk 0x%p (%dK bytes)\n",
+					 mem->base, mem->size/1024));
+				page_free((void *)mem->base, mem->size);
+				img_size = 0;
+			}
 		}
 	}
 	return 0;
@@ -130,11 +119,7 @@
 
 	/* Check overrun */
 	if ((size_t)blkno * BSIZE > img_size) {
-<<<<<<< HEAD
 		DPRINTF(("ramdisk_read: overrun!\n"));
-=======
-		rd_printf("Overrun!\n", );
->>>>>>> 8411c478
 		return EIO;
 	}
 	nr_read = *nbyte;
@@ -194,14 +179,9 @@
 	img_size = rd->size;
 	if (img_size == 0)
 		return -1;
-<<<<<<< HEAD
 #ifdef DEBUG
 	printf("RAM disk at 0x%08x (%dK bytes)\n", img_start, img_size/1024);
 #endif
-=======
-	printk("RAM disk at 0x%p (%dK bytes)\n", img_start, img_size/1024);
-
->>>>>>> 8411c478
 	/* Create device object */
 	ramdisk_dev = device_create(&ramdisk_io, "ram0", DF_BLK);
 	ASSERT(ramdisk_dev);
