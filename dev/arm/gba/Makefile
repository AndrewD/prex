--- conflicted
+++ resolved
@@ -1,10 +1,5 @@
 TARGET=		dev.o
 TYPE=		OBJECT
-<<<<<<< HEAD
-OBJS-y= 	../arm/start.o
-=======
-OBJS-m= 	machdep.o
->>>>>>> 8411c478
 
 OBJS-$(CONFIG_CONSOLE)+=	console.o
 OBJS-$(CONFIG_KEYPAD)+=		keypad.o
