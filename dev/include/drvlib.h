--- conflicted
+++ resolved
@@ -34,7 +34,6 @@
 #include <sys/types.h>
 #include <machine/stdarg.h>
 
-<<<<<<< HEAD
 __BEGIN_DECLS
 long	 atol(const char *nptr);
 char	*strncpy(char *dest, const char *src, size_t count);
@@ -43,22 +42,8 @@
 size_t	 strnlen(const char *str, size_t count);
 void	 *memcpy(void *dest, const void *src, size_t count);
 void	 *memset(void *dest, int ch, size_t count);
-uint32_t htonl(uint32_t);
-uint16_t htons(uint16_t);
-uint32_t ntohl(uint32_t);
-uint16_t ntohs(uint16_t);
 void	 delay_usec(u_long usec);
 void	 calibrate_delay(void);
-int	 drvlib_init(void);
 __END_DECLS
-=======
-extern long atol(char *nptr);
-extern char *strncpy(char *dest, const char *src, size_t count);
-extern int strncmp(const char *src, const char *tgt, size_t count);
-extern size_t strlcpy(char *dest, const char *src, size_t count);
-extern size_t strnlen(const char *str, size_t count);
-extern void *memcpy(void *dest, const void *src, size_t count);
-extern void *memset(void *dest, int ch, size_t count);
->>>>>>> 8411c478
 
 #endif /* !_DRVLIB_H */