--- conflicted
+++ resolved
@@ -1,10 +1,6 @@
 TARGET=	boot.o
 TYPE=	OBJECT
-<<<<<<< HEAD
-OBJS=	head.o machdep.o ../i386/elf_reloc.o
-=======
 VPATH := ../i386:$(VPATH)
-OBJS=	head.o bootinfo.o elf_reloc.o
->>>>>>> 8411c478
+OBJS=	head.o machdep.o elf_reloc.o
 
 include $(SRCDIR)/mk/boot.mk