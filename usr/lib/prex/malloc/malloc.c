/*
 * Copyright (c) 2005-2007, Kohsuke Ohtani
 * All rights reserved.
 *
 * Redistribution and use in source and binary forms, with or without
 * modification, are permitted provided that the following conditions
 * are met:
 * 1. Redistributions of source code must retain the above copyright
 *    notice, this list of conditions and the following disclaimer.
 * 2. Redistributions in binary form must reproduce the above copyright
 *    notice, this list of conditions and the following disclaimer in the
 *    documentation and/or other materials provided with the distribution.
 * 3. Neither the name of the author nor the names of any co-contributors
 *    may be used to endorse or promote products derived from this software
 *    without specific prior written permission.
 *
 * THIS SOFTWARE IS PROVIDED BY THE AUTHOR AND CONTRIBUTORS ``AS IS'' AND
 * ANY EXPRESS OR IMPLIED WARRANTIES, INCLUDING, BUT NOT LIMITED TO, THE
 * IMPLIED WARRANTIES OF MERCHANTABILITY AND FITNESS FOR A PARTICULAR PURPOSE
 * ARE DISCLAIMED.  IN NO EVENT SHALL THE AUTHOR OR CONTRIBUTORS BE LIABLE
 * FOR ANY DIRECT, INDIRECT, INCIDENTAL, SPECIAL, EXEMPLARY, OR CONSEQUENTIAL
 * DAMAGES (INCLUDING, BUT NOT LIMITED TO, PROCUREMENT OF SUBSTITUTE GOODS
 * OR SERVICES; LOSS OF USE, DATA, OR PROFITS; OR BUSINESS INTERRUPTION)
 * HOWEVER CAUSED AND ON ANY THEORY OF LIABILITY, WHETHER IN CONTRACT, STRICT
 * LIABILITY, OR TORT (INCLUDING NEGLIGENCE OR OTHERWISE) ARISING IN ANY WAY
 * OUT OF THE USE OF THIS SOFTWARE, EVEN IF ADVISED OF THE POSSIBILITY OF
 * SUCH DAMAGE.
 */

#include <sys/types.h>
#include <prex/prex.h>
#include <sys/param.h>
#include <sys/syslog.h>
#include <stdlib.h>
#include <string.h>
#include <errno.h>
#include <stdlib.h>
#include "malloc.h"

#ifdef _REENTRANT
static mutex_t malloc_lock = MUTEX_INITIALIZER;
#endif

static struct header *more_core(size_t size);

static struct header free_list;		/* start of free list */
static struct header *scan_head;	/* start point to scan */
#ifdef CONFIG_MCHECK
static struct header malloc_list;		/* start of malloc list */
#endif	/* CONFIG_MCHECK */

/*
 * Simple memory allocator from K&R
 */
void *
malloc(size_t size)
{
	struct header *p, *prev;

	if (size == 0)		/* sanity check */
		return NULL;
	size = ROUNDUP(size + sizeof(struct header));

	MALLOC_LOCK();

	if (scan_head == NULL) {
		/* Initialize */
		free_list.next = &free_list;
		free_list.size = 0;
		free_list.vm_size = 0;
		HDR_MAGIC_SET(&free_list);
		scan_head = &free_list;
#ifdef CONFIG_MCHECK
		malloc_list.next = &malloc_list;
		malloc_list.size = 0;
		malloc_list.vm_size = 0;
		HDR_MAGIC_SET(&malloc_list);
		MALLOC_MAGIC_SET(&malloc_list);
#endif	/* CONFIG_MCHECK */
	}
	prev = scan_head;
	for (p = prev->next;; prev = p, p = p->next) {
		HDR_MAGIC_ASSERT(p, "malloc: corrupt free list");
		if (p->size >= size) {	/* big enough */
			if (p->size == size)	/* exactly */
				prev->next = p->next;
			else {			/* allocate tail end */
				p->size -= size;
				p = (struct header *)((u_long)p + p->size);
				p->size = size;
				p->vm_size = 0;
				HDR_MAGIC_SET(p);
			}
			MALLOC_MAGIC_SET(p);
#ifdef CONFIG_MCHECK
			p->retaddr_p = __builtin_return_address(0);
#endif	/* CONFIG_MCHECK */
			scan_head = prev;
			break;
		}
		if (p == scan_head) {
			if ((p = more_core(size)) == NULL)
				break;
		}
	}
	MALLOC_UNLOCK();

	if (p == NULL) {
#ifdef CONFIG_MCHECK
		sys_panic("malloc: out of memory");
#endif
		errno = ENOMEM;
		return NULL;
	}
#ifdef CONFIG_MCHECK
	p->next = malloc_list.next;
	malloc_list.next = p;
#endif
	return (void *)(p + 1);
}

/*
 * Create new block and insert it to the free list.
 */
static struct header *more_core(size_t size)
{
	struct header *p, *prev;

	size = PAGE_ALIGN(size);
	if (vm_allocate(task_self(), (void *)&p, size, 1))
		return NULL;
	p->size = size;
	p->vm_size = size;
	HDR_MAGIC_SET(p);

	/* Insert to free list */
	for (prev = scan_head; !(p > prev && p < prev->next); prev = prev->next) {
		HDR_MAGIC_ASSERT(prev, "more_core: corrupt free list");
		if (prev >= prev->next && (p > prev || p < prev->next))
			break;
	}
	p->next = prev->next;
	prev->next = p;
	scan_head = prev;
	return prev;
}

void
free(void *addr)
{
	struct header *p, *prev;

	if (addr == NULL)
		return;

	MALLOC_LOCK();
	p = (struct header *)addr - 1;
	HDR_MAGIC_ASSERT(p, "free: corrupt / invalid pointer");
	MALLOC_MAGIC_ASSERT(p, "free: double free");
	MALLOC_MAGIC_CLR(p);
	for (prev = scan_head; !(p > prev && p < prev->next); prev = prev->next) {
		HDR_MAGIC_ASSERT(prev, "free: corrupt free list");
		if (prev >= prev->next && (p > prev || p < prev->next))
			break;
	}
#ifdef CONFIG_MCHECK
	for (struct header *m = &malloc_list; ; m = m->next) {
		HDR_MAGIC_ASSERT(m, "free: malloc_list hdr corrupt");
		MALLOC_MAGIC_ASSERT(m, "free: malloc_list magic corrupt");
		if (m->next == p) { /* drop from malloc list */
			m->next = p->next;
			break;
		} else if (m->next == &malloc_list) {
			VERBOSE(VB_CRIT, "missing %p\n", p);
			sys_panic("free: not in malloc list");
		}
	}
#endif	/* CONFIG_MCHECK */

	if ((prev->next->vm_size == 0) &&	/* join to upper block */
	    ((u_long)p + p->size == (u_long)prev->next)) {
		p->size += prev->next->size;
		p->next = prev->next->next;
		HDR_MAGIC_CLR(prev->next);
	} else {
		p->next = prev->next;
	}
	if ((p->vm_size == 0) &&	/* join to lower block */
	    ((u_long)prev + prev->size == (u_long)p)) {
		prev->size += p->size;
		prev->next = p->next;
		HDR_MAGIC_CLR(p);
		if (prev->size == prev->vm_size) {
			/* need to reset pointers to dealloc this pool */
			p = prev;
			for (prev = scan_head; ; prev = prev->next)
				if (prev->next == p)
					break;
		}
	} else {
		prev->next = p;
	}
	/* Deallocate pool */
	if (p->size == p->vm_size) {
		prev->next = p->next;
		vm_free(task_self(), p);
	}
	scan_head = prev;
	MALLOC_UNLOCK();
}

#ifdef CONFIG_MSTAT
void
mstat(void)
{
	struct header *p;

<<<<<<< HEAD
	printf("mstat: task=%x\n", task_self());
	for (p = free_list.next; p != &free_list; p = p->next) {
		printf("mstat: addr=%x size=%d next=%x\n", p, p->size, p->next);
=======
	syslog(LOG_INFO, "mstat: task=%x\n", task_self());

	if (scan_head == NULL)
		return;

	size_t free_total = 0;
	for (p = free_list.next; p != &free_list; p = p->next) {
		HDR_MAGIC_ASSERT(p, "mstat: free_list corrupt");
		syslog(LOG_INFO, "mstat: free addr=%x size=%d next=%x\n",
		       p, p->size, p->next);
		free_total += p->size;
	}
	syslog(LOG_INFO, "mstat: free total=%d\n", free_total);

#ifdef CONFIG_MCHECK
	size_t malloc_total = 0;
	for (p = malloc_list.next; p != &malloc_list; p = p->next) {
		HDR_MAGIC_ASSERT(p, "mstat: malloc_list corrupt");
		syslog(LOG_INFO, "mstat: malloc addr=%x size=%d retaddr=%p\n",
		       p+1, p->size, p->retaddr_p);
		malloc_total += p->size;
	}
	syslog(LOG_INFO, "mstat: malloc total=%d\n", malloc_total);
#endif	/* CONFIG_MCHECK */
}
#endif	/* CONFIG_MSTAT */

#ifdef CONFIG_MCHECK
void
mchk(void)
{
	struct header *p;

	for (p = malloc_list.next; p != &malloc_list; p = p->next) {
		HDR_MAGIC_ASSERT(p, "mchk: malloc_hdr corrupt");
		MALLOC_MAGIC_ASSERT(p, "mchk: malloc_magic corrupt");
>>>>>>> 8411c478
	}
	for (p = free_list.next; p != &free_list; p = p->next)
		HDR_MAGIC_ASSERT(p, "mchk: free_hdr corrupt");
}
#endif	/* CONFIG_MCHECK */<|MERGE_RESOLUTION|>--- conflicted
+++ resolved
@@ -31,7 +31,6 @@
 #include <prex/prex.h>
 #include <sys/param.h>
 #include <sys/syslog.h>
-#include <stdlib.h>
 #include <string.h>
 #include <errno.h>
 #include <stdlib.h>
@@ -215,11 +214,6 @@
 {
 	struct header *p;
 
-<<<<<<< HEAD
-	printf("mstat: task=%x\n", task_self());
-	for (p = free_list.next; p != &free_list; p = p->next) {
-		printf("mstat: addr=%x size=%d next=%x\n", p, p->size, p->next);
-=======
 	syslog(LOG_INFO, "mstat: task=%x\n", task_self());
 
 	if (scan_head == NULL)
@@ -256,7 +250,6 @@
 	for (p = malloc_list.next; p != &malloc_list; p = p->next) {
 		HDR_MAGIC_ASSERT(p, "mchk: malloc_hdr corrupt");
 		MALLOC_MAGIC_ASSERT(p, "mchk: malloc_magic corrupt");
->>>>>>> 8411c478
 	}
 	for (p = free_list.next; p != &free_list; p = p->next)
 		HDR_MAGIC_ASSERT(p, "mchk: free_hdr corrupt");
