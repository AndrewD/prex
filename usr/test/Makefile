--- conflicted
+++ resolved
@@ -17,10 +17,6 @@
 #
 # Test for servers
 #
-<<<<<<< HEAD
-SUBDIR+=	fileio vfork args debug signal fifo pipe
-=======
-SUBDIR+=	fileio vfork args debug signal fifo2
->>>>>>> 8411c478
+SUBDIR+=	fileio vfork args debug signal fifo pipe fifo2
 
 include $(SRCDIR)/mk/subdir.mk