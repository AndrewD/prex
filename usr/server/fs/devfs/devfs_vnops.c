--- conflicted
+++ resolved
@@ -55,17 +55,10 @@
 #define devfs_vget	((vfsop_vget_t)vfs_nullop)
 #define devfs_statfs	((vfsop_statfs_t)vfs_nullop)
 
-<<<<<<< HEAD
-static int devfs_open	(vnode_t, int);
+static int devfs_open	(vnode_t, int, mode_t);
 static int devfs_close	(vnode_t, file_t);
 static int devfs_read	(vnode_t, file_t, void *, size_t, size_t *);
 static int devfs_write	(vnode_t, file_t, void *, size_t, size_t *);
-=======
-static int devfs_open(vnode_t, int, mode_t);
-static int devfs_close(vnode_t, file_t);
-static int devfs_read(vnode_t, file_t, void *, size_t, size_t *);
-static int devfs_write(vnode_t, file_t, void *, size_t, size_t *);
->>>>>>> 8411c478
 #define devfs_seek	((vnop_seek_t)vop_nullop)
 static int devfs_ioctl	(vnode_t, file_t, u_long, void *);
 #define devfs_fsync	((vnop_fsync_t)vop_nullop)
@@ -122,11 +115,7 @@
 };
 
 static int
-<<<<<<< HEAD
-devfs_open(vnode_t vp, int flags)
-=======
 devfs_open(vnode_t vp, int flags, mode_t mode)
->>>>>>> 8411c478
 {
 	char *path;
 	device_t dev;
@@ -192,10 +181,6 @@
 static int
 devfs_ioctl(vnode_t vp, file_t fp, u_long cmd, void *arg)
 {
-<<<<<<< HEAD
-	DPRINTF(("devfs_ioctl\n"));
-	return EINVAL;
-=======
 	int err;
 	/*
 	 * REVISIT: may cause problems with mmu based systems if arg
@@ -204,9 +189,8 @@
 	 */
 	err = device_ioctl((device_t)vp->v_data, cmd, arg);
 
-	dprintf("devfs_ioctl: err=%d\n", err);
+	DPRINTF(("devfs_ioctl: err=%d\n", err));
 	return err;
->>>>>>> 8411c478
 }
 
 static int
