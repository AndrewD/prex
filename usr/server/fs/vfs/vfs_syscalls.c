--- conflicted
+++ resolved
@@ -133,11 +133,7 @@
 		return ENOMEM;
 	}
 	/* Request to file system */
-<<<<<<< HEAD
-	if ((err = VOP_OPEN(vp, flags)) != 0) {
-=======
 	if ((err = VOP_OPEN(vp, flags, mode)) != 0) {
->>>>>>> 8411c478
 		free(fp);
 		vput(vp);
 		return err;
@@ -596,26 +592,20 @@
 	if ((err = lookup(path, &dvp, &name)) != 0)
 		return err;
 
-<<<<<<< HEAD
 	if (dvp->v_mount->m_flags & MNT_RDONLY) {
 		err = EROFS;
 		goto out;
 	}
-=======
+
 	const int flags = 0;
->>>>>>> 8411c478
 	if (S_ISDIR(mode))
 		err = VOP_MKDIR(dvp, name, mode);
 	else if (S_ISFIFO(mode))
 		err = VOP_MKFIFO(dvp, name, mode);
 	else
-<<<<<<< HEAD
-		err = VOP_CREATE(dvp, name, mode);
+		err = VOP_CREATE(dvp, name, flags, mode);
+
  out:
-=======
-		err = VOP_CREATE(dvp, name, flags, mode);
-
->>>>>>> 8411c478
 	vput(dvp);
 	return err;
 }
