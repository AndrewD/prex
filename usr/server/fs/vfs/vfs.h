--- conflicted
+++ resolved
@@ -48,7 +48,6 @@
 /* #define DEBUG_VFS 1 */
 
 #ifdef DEBUG_VFS
-<<<<<<< HEAD
 extern int vfs_debug;
 
 #define	VFSDB_CORE	0x00000001
@@ -59,21 +58,6 @@
 #define	DPRINTF(_m,X)	if (vfs_debug & (_m)) dprintf X
 #else
 #define	DPRINTF(_m, X)
-=======
-#define dprintf(fmt, ...)	syslog(LOG_DEBUG, "vfs: "fmt, ## __VA_ARGS__)
-#else
-#define dprintf(fmt, ...)		do {} while (0)
-#endif
-#ifdef DEBUG_VNODE
-#define vn_printf(fmt, ...)	syslog(LOG_DEBUG, fmt, ## __VA_ARGS__)
-#else
-#define vn_printf(fmt, ...)	do {} while (0)
-#endif
-#ifdef DEBUG_BIO
-#define bio_printf(fmt, ...) syslog(LOG_DEBUG, fmt, ## __VA_ARGS__)
-#else
-#define bio_printf(fmt, ...)	 do {} while (0)
->>>>>>> 8411c478
 #endif
 
 #ifdef DEBUG
@@ -134,7 +118,6 @@
 void	 mount_dump(void);
 #endif
 
-<<<<<<< HEAD
 int	 sys_open(char *path, int flags, mode_t mode, file_t *pfp);
 int	 sys_close(file_t fp);
 int	 sys_read(file_t fp, void *buf, size_t size, size_t *result);
@@ -152,6 +135,7 @@
 int	 sys_telldir(file_t fp, long *loc);
 int	 sys_mkdir(char *path, mode_t mode);
 int	 sys_rmdir(char *path);
+int	 sys_mkfifo(char *path, mode_t mode);
 int	 sys_mknod(char *path, mode_t mode);
 int	 sys_rename(char *src, char *dest);
 int	 sys_unlink(char *path);
@@ -162,29 +146,5 @@
 int	 sys_umount(char *path);
 int	 sys_sync(void);
 __END_DECLS
-=======
-extern int sys_open(char *path, int flags, mode_t mode, file_t * file);
-extern int sys_close(file_t fl);
-extern int sys_read(file_t fl, void *buf, size_t size, size_t *result);
-extern int sys_write(file_t fl, void *buf, size_t size, size_t *result);
-extern int sys_lseek(file_t fl, off_t off, int type, off_t * cur_off);
-extern int sys_ioctl(file_t fl, int request, char *buf);
-extern int sys_fstat(file_t fl, struct stat *st);
-extern int sys_fsync(file_t fl);
-
-extern int sys_opendir(char *path, file_t * file);
-extern int sys_closedir(file_t fl);
-extern int sys_readdir(file_t fl, struct dirent *dirent);
-extern int sys_rewinddir(file_t fl);
-extern int sys_seekdir(file_t fl, long loc);
-extern int sys_telldir(file_t fl, long *loc);
-extern int sys_mkdir(char *path, mode_t mode);
-extern int sys_rmdir(char *path);
-extern int sys_mkfifo(char *path, mode_t mode);
-extern int sys_mknod(char *path, mode_t mode);
-extern int sys_rename(char *src, char *dest);
-extern int sys_unlink(char *path);
-extern int sys_access(char *path, int mode);
->>>>>>> 8411c478
 
 #endif /* !_VFS_H */