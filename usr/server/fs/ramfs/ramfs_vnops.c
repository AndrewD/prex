/*
 * Copyright (c) 2006-2007, Kohsuke Ohtani
 * All rights reserved.
 *
 * Redistribution and use in source and binary forms, with or without
 * modification, are permitted provided that the following conditions
 * are met:
 * 1. Redistributions of source code must retain the above copyright
 *    notice, this list of conditions and the following disclaimer.
 * 2. Redistributions in binary form must reproduce the above copyright
 *    notice, this list of conditions and the following disclaimer in the
 *    documentation and/or other materials provided with the distribution.
 * 3. Neither the name of the author nor the names of any co-contributors
 *    may be used to endorse or promote products derived from this software
 *    without specific prior written permission.
 *
 * THIS SOFTWARE IS PROVIDED BY THE AUTHOR AND CONTRIBUTORS ``AS IS'' AND
 * ANY EXPRESS OR IMPLIED WARRANTIES, INCLUDING, BUT NOT LIMITED TO, THE
 * IMPLIED WARRANTIES OF MERCHANTABILITY AND FITNESS FOR A PARTICULAR PURPOSE
 * ARE DISCLAIMED.  IN NO EVENT SHALL THE AUTHOR OR CONTRIBUTORS BE LIABLE
 * FOR ANY DIRECT, INDIRECT, INCIDENTAL, SPECIAL, EXEMPLARY, OR CONSEQUENTIAL
 * DAMAGES (INCLUDING, BUT NOT LIMITED TO, PROCUREMENT OF SUBSTITUTE GOODS
 * OR SERVICES; LOSS OF USE, DATA, OR PROFITS; OR BUSINESS INTERRUPTION)
 * HOWEVER CAUSED AND ON ANY THEORY OF LIABILITY, WHETHER IN CONTRACT, STRICT
 * LIABILITY, OR TORT (INCLUDING NEGLIGENCE OR OTHERWISE) ARISING IN ANY WAY
 * OUT OF THE USE OF THIS SOFTWARE, EVEN IF ADVISED OF THE POSSIBILITY OF
 * SUCH DAMAGE.
 */

/*
 * rmafs_vnops.c - vnode operations for RAM file system.
 */

#include <prex/prex.h>

#include <sys/stat.h>
#include <sys/vnode.h>
#include <sys/file.h>
#include <sys/mount.h>
#include <sys/dirent.h>
#include <sys/param.h>

#include <errno.h>
#include <string.h>
#include <stdlib.h>
#include <fcntl.h>

#include "ramfs.h"

<<<<<<< HEAD
#define ramfs_open	((vnop_open_t)vop_nullop)
#define ramfs_close	((vnop_close_t)vop_nullop)
static int ramfs_read	(vnode_t, file_t, void *, size_t, size_t *);
static int ramfs_write	(vnode_t, file_t, void *, size_t, size_t *);
#define ramfs_seek	((vnop_seek_t)vop_nullop)
#define ramfs_ioctl	((vnop_ioctl_t)vop_einval)
#define ramfs_fsync	((vnop_fsync_t)vop_nullop)
static int ramfs_readdir(vnode_t, file_t, struct dirent *);
static int ramfs_lookup	(vnode_t, char *, vnode_t);
static int ramfs_create	(vnode_t, char *, mode_t);
static int ramfs_remove	(vnode_t, vnode_t, char *);
static int ramfs_rename	(vnode_t, vnode_t, char *, vnode_t, vnode_t, char *);
static int ramfs_mkdir	(vnode_t, char *, mode_t);
static int ramfs_rmdir	(vnode_t, vnode_t, char *);
=======
static int ramfs_open(vnode_t, int, mode_t);
static int ramfs_close(vnode_t, file_t);
static int ramfs_read(vnode_t, file_t, void *, size_t, size_t *);
static int ramfs_write(vnode_t, file_t, void *, size_t, size_t *);
static int ramfs_seek(vnode_t, file_t, off_t, off_t);
#define ramfs_ioctl	((vnop_ioctl_t)vop_einval)
#define ramfs_fsync	((vnop_fsync_t)vop_nullop)
static int ramfs_readdir(vnode_t, file_t, struct dirent *);
static int ramfs_lookup(vnode_t, char *, vnode_t);
static int ramfs_create(vnode_t, char *, int, mode_t);
static int ramfs_remove(vnode_t, vnode_t, char *);
static int ramfs_rename(vnode_t, vnode_t, char *, vnode_t, vnode_t, char *);
static int ramfs_mkdir(vnode_t, char *, mode_t);
static int ramfs_rmdir(vnode_t, vnode_t, char *);
static int ramfs_mkfifo(vnode_t, char *, mode_t);
>>>>>>> 8411c478
#define ramfs_getattr	((vnop_getattr_t)vop_nullop)
#define ramfs_setattr	((vnop_setattr_t)vop_nullop)
#define ramfs_inactive	((vnop_inactive_t)vop_nullop)
static int ramfs_truncate(vnode_t);


#if CONFIG_FS_THREADS > 1
static mutex_t ramfs_lock = MUTEX_INITIALIZER;
#endif

/*
 * vnode operations
 */
struct vnops ramfs_vnops = {
	ramfs_open,		/* open */
	ramfs_close,		/* close */
	ramfs_read,		/* read */
	ramfs_write,		/* write */
	ramfs_seek,		/* seek */
	ramfs_ioctl,		/* ioctl */
	ramfs_fsync,		/* fsync */
	ramfs_readdir,		/* readdir */
	ramfs_lookup,		/* lookup */
	ramfs_create,		/* create */
	ramfs_remove,		/* remove */
	ramfs_rename,		/* remame */
	ramfs_mkdir,		/* mkdir */
	ramfs_rmdir,		/* rmdir */
	ramfs_mkfifo,		/* mkfifo */
	ramfs_getattr,		/* getattr */
	ramfs_setattr,		/* setattr */
	ramfs_inactive,		/* inactive */
	ramfs_truncate,		/* truncate */
};

struct ramfs_node *
ramfs_allocate_node(char *name, int type)
{
	struct ramfs_node *np;

	np = malloc(sizeof(struct ramfs_node));
	if (np == NULL)
		return NULL;
	memset(np, 0, sizeof(struct ramfs_node));

	np->rn_namelen = strlen(name);
	np->rn_name = malloc(np->rn_namelen + 1);
	if (np->rn_name == NULL) {
		free(np);
		return NULL;
	}
	strcpy(np->rn_name, name);
	np->rn_type = type;
	return np;
}

void
ramfs_free_node(struct ramfs_node *np)
{

	free(np->rn_name);
	free(np);
}

static struct ramfs_node *
ramfs_add_node(struct ramfs_node *dnp, char *name, int type)
{
	struct ramfs_node *np, *prev;

	np = ramfs_allocate_node(name, type);
	if (np == NULL)
		return NULL;

	mutex_lock(&ramfs_lock);

	/* Link to the directory list */
	if (dnp->rn_child == NULL) {
		dnp->rn_child = np;
	} else {
		prev = dnp->rn_child;
		while (prev->rn_next != NULL)
			prev = prev->rn_next;
		prev->rn_next = np;
	}
	mutex_unlock(&ramfs_lock);
	return np;
}

static int
ramfs_remove_node(struct ramfs_node *dnp, struct ramfs_node *np)
{
	struct ramfs_node *prev;

	if (dnp->rn_child == NULL)
		return EBUSY;

	mutex_lock(&ramfs_lock);

	/* Unlink from the directory list */
	if (dnp->rn_child == np) {
		dnp->rn_child = np->rn_next;
	} else {
		for (prev = dnp->rn_child; prev->rn_next != np;
		     prev = prev->rn_next) {
			if (prev->rn_next == NULL) {
				mutex_unlock(&ramfs_lock);
				return ENOENT;
			}
		}
		prev->rn_next = np->rn_next;
	}
	ramfs_free_node(np);

	mutex_unlock(&ramfs_lock);
	return 0;
}

static int
ramfs_rename_node(struct ramfs_node *np, char *name)
{
	size_t len;
	char *tmp;

	len = strlen(name);
	if (len <= np->rn_namelen) {
		/* Reuse current name buffer */
		strcpy(np->rn_name, name);
	} else {
		/* Expand name buffer */
		tmp = malloc(len + 1);
		if (tmp == NULL)
			return ENOMEM;
		strcpy(tmp, name);
		free(np->rn_name);
		np->rn_name = tmp;
	}
	np->rn_namelen = len;
	return 0;
}

static int
ramfs_lookup(vnode_t dvp, char *name, vnode_t vp)
{
	struct ramfs_node *np, *dnp;
	size_t len;
	int found;

	if (*name == '\0')
		return ENOENT;

	mutex_lock(&ramfs_lock);

	len = strlen(name);
	dnp = dvp->v_data;
	found = 0;
	for (np = dnp->rn_child; np != NULL; np = np->rn_next) {
		if (np->rn_namelen == len &&
		    memcmp(name, np->rn_name, len) == 0) {
			found = 1;
			break;
		}
	}
	if (found == 0) {
		mutex_unlock(&ramfs_lock);
		return ENOENT;
	}
	vp->v_data = np;
	vp->v_mode = ALLPERMS;
<<<<<<< HEAD
	vp->v_type = np->rn_type;
	vp->v_size = np->rn_size;
=======
	vp->v_type = node->type;
	vp->v_size = (vp->v_type == VFIFO) ? 0 : node->size;
>>>>>>> 8411c478

	mutex_unlock(&ramfs_lock);
	return 0;
}

static int
ramfs_mkdir(vnode_t dvp, char *name, mode_t mode)
{
	struct ramfs_node *np;

	DPRINTF(("mkdir %s\n", name));
	if (!S_ISDIR(mode))
		return EINVAL;

	np = ramfs_add_node(dvp->v_data, name, VDIR);
	if (np == NULL)
		return ENOMEM;
	np->rn_size = 0;
	return 0;
}

/* Remove a directory */
static int
ramfs_rmdir(vnode_t dvp, vnode_t vp, char *name)
{

	return ramfs_remove_node(dvp->v_data, vp->v_data);
}

/* notify read or write if blocked */
static void notify(vnode_t vp)
{
	if (vp->v_cond != COND_INITIALIZER)
		cond_signal(&vp->v_cond);
}

/*
 * special handling for opening fifos
 */
static int ramfs_open(vnode_t vp, int flags, mode_t mode)
{
	struct ramfs_node *node;

	if (vp->v_type != VFIFO)
		return 0;

	node = vp->v_data;
	if ((flags & (O_NONBLOCK | FREAD | FWRITE)) == (O_NONBLOCK | FWRITE)
	    && node->read_fds == 0)
		return ENXIO;	/* posix */

	switch (flags & (FREAD | FWRITE)) {
	case FREAD:
		node->read_fds++;
		break;

	case FWRITE:
		node->write_fds++;
		break;

	default:
		return EINVAL;
	}
	return 0;
}

/*
 * special handling for closing fifos
 */
static int ramfs_close(vnode_t vp, file_t fp)
{
	if (vp->v_type == VFIFO) {
		struct ramfs_node *node = vp->v_data;
		if (fp->f_flags & FREAD) {
			if (--node->read_fds == 0)
				notify(vp); /* wake blocked write */
		} else if (--node->write_fds == 0)
			notify(vp); /* wake blocked read */
	}
	return 0;
}

/*
 * Create fifo.
 */
static int
ramfs_mkfifo(vnode_t dvp, char *name, mode_t mode)
{
	struct ramfs_node *node;

	dprintf("mkfifo %s in %s\n", name, dvp->v_path);
	if (!S_ISFIFO(mode))
		return EINVAL;

	node = ramfs_add_node(dvp->v_data, name, VFIFO);
	if (node == NULL)
		return ENOMEM;

	node->buf = malloc(PIPE_BUF);
	/* NOTE: node->bufsize node->size abused as fifo read / write counts */
	if (node->buf == NULL) {
		ramfs_remove_node(dvp->v_data, node);
		return ENOMEM;
	}
	return 0;
}

/* Remove a file */
static int
ramfs_remove(vnode_t dvp, vnode_t vp, char *name)
{
<<<<<<< HEAD
	struct ramfs_node *np;
	int err;

	DPRINTF(("remove %s in %s\n", name, dvp->v_path));
	err = ramfs_remove_node(dvp->v_data, vp->v_data);
	if (err)
		return err;

	np = vp->v_data;
	if (np->rn_buf != NULL)
		vm_free(task_self(), np->rn_buf);
	return 0;
=======
	struct ramfs_node *node;

	dprintf("remove %s in %s\n", name, dvp->v_path);
	node = vp->v_data;
	if (node->buf != NULL) {
		if (vp->v_type == VFIFO)
			free(node->buf);
		else
			vm_free(task_self(), node->buf);
		node->buf = NULL; /* incase remove_node fails */
		node->bufsize = 0;
	}
	vp->v_size = 0;
	return ramfs_remove_node(dvp->v_data, node);
>>>>>>> 8411c478
}

/* Truncate file */
static int
ramfs_truncate(vnode_t vp)
{
	struct ramfs_node *np;

	DPRINTF(("truncate %s\n", vp->v_path));
	np = vp->v_data;
	if (np->rn_buf != NULL) {
		vm_free(task_self(), np->rn_buf);
		np->rn_buf = NULL;
		np->rn_bufsize = 0;
	}
	vp->v_size = 0;
	return 0;
}

/*
 * Create empty file.
 */
static int
ramfs_create(vnode_t dvp, char *name, int flags, mode_t mode)
{
	struct ramfs_node *np;

	DPRINTF(("create %s in %s\n", name, dvp->v_path));
	if (!S_ISREG(mode))
		return EINVAL;

	np = ramfs_add_node(dvp->v_data, name, VREG);
	if (np == NULL)
		return ENOMEM;
	return 0;
}

/* From opengroup.org...
 * When attempting to read from an empty pipe or FIFO:

 * If no process has the pipe open for writing, read() will return 0
 to indicate end-of-file.

 * If some process has the pipe open for writing and O_NONBLOCK is
 set, read() will return -1 and set errno to [EAGAIN].

 * If some process has the pipe open for writing and O_NONBLOCK is
 clear, read() will block the calling thread until some data is
 written or the pipe is closed by all processes that had the pipe
 open for writing. */
static int
ramfs_read_fifo(vnode_t vp, file_t fp, void *buf, size_t size, size_t *result)
{
	int err = 0;
	size_t read = 0;	/* bytes read so far */
	struct ramfs_node *node = vp->v_data;

	while (size != 0) {
		size_t avail = node->bufsize - node->size;
		dprintf("read: %d, %d remaining\n", read, size);
		if (avail == 0) {
			if (node->write_fds == 0)
				break; /* no writers: EOF */
			if (fp->f_flags & O_NONBLOCK) {
				err = EAGAIN;
				break;
			}

			/* wait for write or close */
			err = cond_wait(&vp->v_cond, &vp->v_lock, 0);
			if (err)
				break;
			continue; /* validate data available */
		} else if (avail == PIPE_BUF)
			notify(vp); /* notify write: will have space when we
				       unlock the mutex */

		/* offset into circular buf */
		size_t off = node->size & (PIPE_BUF-1);

		/* contiguius data available to end of curcular buffer */
		if (avail > PIPE_BUF - off)
			avail = PIPE_BUF - off;

		size_t len = (size < avail) ? size : avail;
		dprintf("read: off %d len %d avail %d\n", off, len, avail);
		memcpy(buf, node->buf + off, len);
		node->size += len;
		read += len;
		size -= len;
                buf = (uint8_t *)buf + len;
	}

	*result = read;
	return (read) ? 0 : err;
}

static int
ramfs_write_fifo(vnode_t vp, file_t fp, void *buf, size_t size, size_t *result)
{
	int err = 0;
	size_t written = 0;	/* bytes written so far */
	struct ramfs_node *node = vp->v_data;

	while (size != 0) {
		if (node->read_fds == 0) {
			err = EPIPE;
			break;
		}
		size_t free = PIPE_BUF - (node->bufsize - node->size);
		dprintf("written: %d, %d remaining\n", written, size);
		if (free == 0) {
			if (fp->f_flags & O_NONBLOCK) {
				err = EAGAIN;
				break;
			}

			/* wait for read or close */
			err = cond_wait(&vp->v_cond, &vp->v_lock, 0);
			if (err)
				break;
			continue; /* calculate free again */
		} else if (free == PIPE_BUF)
			notify(vp); /* notify read: will have data
				       when we unlock the mutex */

		/* offset into circular buf */
		size_t off = node->bufsize & (PIPE_BUF-1);
		if (free > PIPE_BUF - off)
			free = PIPE_BUF - off; /* space wrapped in buffer */

		size_t len = (size < free) ? size : free;
		dprintf("write: off %d len %d free %d\n", off, len, free);
		memcpy(node->buf + off, buf, len);
		node->bufsize += len;
		written += len;
		size -= len;
                buf = (uint8_t *)buf + len;
	}

	*result = written;
	return (written) ? 0 : err;
}

static int
ramfs_read(vnode_t vp, file_t fp, void *buf, size_t size, size_t *result)
{
	struct ramfs_node *np;
	off_t off;

	*result = 0;
	if (vp->v_type == VFIFO)
		return ramfs_read_fifo(vp, fp, buf, size, result);
	if (vp->v_type == VDIR)
		return EISDIR;
	if (vp->v_type != VREG)
		return EINVAL;

	off = fp->f_offset;
	if (off >= (off_t)vp->v_size)
		return 0;

	if (vp->v_size - off < size)
		size = vp->v_size - off;

	np = vp->v_data;
	memcpy(buf, np->rn_buf + off, size);

	fp->f_offset += size;
	*result = size;
	return 0;
}

static int
ramfs_write(vnode_t vp, file_t fp, void *buf, size_t size, size_t *result)
{
	struct ramfs_node *np;
	off_t file_pos, end_pos;
	void *new_buf;
	size_t new_size;
	task_t task;

	*result = 0;
	if (vp->v_type == VFIFO)
		return ramfs_write_fifo(vp, fp, buf, size, result);
	if (vp->v_type == VDIR)
		return EISDIR;
	if (vp->v_type != VREG)
		return EINVAL;

	np = vp->v_data;
	/* Check if the file position exceeds the end of file. */
	end_pos = vp->v_size;
	file_pos = (fp->f_flags & O_APPEND) ? end_pos : fp->f_offset;
	if (file_pos + size > (size_t)end_pos) {
		/* Expand the file size before writing to it */
		end_pos = file_pos + size;
		if (end_pos > (off_t)np->rn_bufsize) {
			task = task_self();
			/*
			 * We allocate the data buffer in page boundary.
			 * So that we can reduce the memory allocation unless
			 * the file size exceeds next page boundary.
			 * This will prevent the memory fragmentation by
			 * many malloc/free calls.
			 */
			new_size = PAGE_ALIGN(end_pos);
			if (vm_allocate(task, &new_buf, new_size, 1))
				return EIO;
			if (np->rn_size != 0) {
				memcpy(new_buf, np->rn_buf, vp->v_size);
				vm_free(task, np->rn_buf);
			}
<<<<<<< HEAD
			np->rn_buf = new_buf;
			np->rn_bufsize = new_size;
=======
			if (vp->v_size < (size_t)file_pos) /* sparse file */
				memset((char *)new_buf + vp->v_size, 0,
				       file_pos - vp->v_size);
			node->buf = new_buf;
			node->bufsize = new_size;
>>>>>>> 8411c478
		}
		np->rn_size = end_pos;
		vp->v_size = end_pos;
	}
	memcpy(np->rn_buf + file_pos, buf, size);
	fp->f_offset += size;
	*result = size;
	return 0;
}

static int
ramfs_seek(vnode_t vp, file_t fp, off_t prev_offs, off_t offs)
{
	if (vp->v_type == VFIFO)
		return ESPIPE;
	return 0;
}

static int
ramfs_rename(vnode_t dvp1, vnode_t vp1, char *name1,
	     vnode_t dvp2, vnode_t vp2, char *name2)
{
	struct ramfs_node *np, *old_np;
	int err;

	if (vp2) {
		/* Remove destination file, first */
		err = ramfs_remove_node(dvp2->v_data, vp2->v_data);
		if (err)
			return err;
	}
	/* Same directory ? */
	if (dvp1 == dvp2) {
		/* Change the name of existing file */
		err = ramfs_rename_node(vp1->v_data, name2);
		if (err)
			return err;
	} else {
		/* Create new file or directory */
		old_np = vp1->v_data;
		np = ramfs_add_node(dvp2->v_data, name2, VREG);
		if (np == NULL)
			return ENOMEM;

		if (vp1->v_type == VREG) {
			/* Copy file data */
			np->rn_buf = old_np->rn_buf;
			np->rn_size = old_np->rn_size;
			np->rn_bufsize = old_np->rn_bufsize;
		}
		/* Remove source file */
		ramfs_remove_node(dvp1->v_data, vp1->v_data);
	}
	return 0;
}

/*
 * @vp: vnode of the directory.
 */
static int
ramfs_readdir(vnode_t vp, file_t fp, struct dirent *dir)
{
<<<<<<< HEAD
	struct ramfs_node *np, *dnp;
	int i;
=======
	struct ramfs_node *node, *dir_node;
	off_t i;
>>>>>>> 8411c478

	mutex_lock(&ramfs_lock);

	if (fp->f_offset == 0) {
		dir->d_type = DT_DIR;
		strcpy((char *)&dir->d_name, ".");
	} else if (fp->f_offset == 1) {
		dir->d_type = DT_DIR;
		strcpy((char *)&dir->d_name, "..");
	} else {
		dnp = vp->v_data;
		np = dnp->rn_child;
		if (np == NULL) {
			mutex_unlock(&ramfs_lock);
			return ENOENT;
		}

		for (i = 0; i != (fp->f_offset - 2); i++) {
			np = np->rn_next;
			if (np == NULL) {
				mutex_unlock(&ramfs_lock);
				return ENOENT;
			}
		}
		if (np->rn_type == VDIR)
			dir->d_type = DT_DIR;
		else
			dir->d_type = DT_REG;
		strcpy((char *)&dir->d_name, np->rn_name);
	}
	dir->d_fileno = fp->f_offset;
	dir->d_namlen = strlen(dir->d_name);

	fp->f_offset++;

	mutex_unlock(&ramfs_lock);
	return 0;
}

int
ramfs_init(void)
{
	return 0;
}<|MERGE_RESOLUTION|>--- conflicted
+++ resolved
@@ -47,38 +47,21 @@
 
 #include "ramfs.h"
 
-<<<<<<< HEAD
-#define ramfs_open	((vnop_open_t)vop_nullop)
-#define ramfs_close	((vnop_close_t)vop_nullop)
+static int ramfs_open	(vnode_t, int, mode_t);
+static int ramfs_close	(vnode_t, file_t);
 static int ramfs_read	(vnode_t, file_t, void *, size_t, size_t *);
 static int ramfs_write	(vnode_t, file_t, void *, size_t, size_t *);
-#define ramfs_seek	((vnop_seek_t)vop_nullop)
+static int ramfs_seek	(vnode_t, file_t, off_t, off_t);
 #define ramfs_ioctl	((vnop_ioctl_t)vop_einval)
 #define ramfs_fsync	((vnop_fsync_t)vop_nullop)
 static int ramfs_readdir(vnode_t, file_t, struct dirent *);
 static int ramfs_lookup	(vnode_t, char *, vnode_t);
-static int ramfs_create	(vnode_t, char *, mode_t);
+static int ramfs_create(vnode_t, char *, int, mode_t);
 static int ramfs_remove	(vnode_t, vnode_t, char *);
 static int ramfs_rename	(vnode_t, vnode_t, char *, vnode_t, vnode_t, char *);
 static int ramfs_mkdir	(vnode_t, char *, mode_t);
 static int ramfs_rmdir	(vnode_t, vnode_t, char *);
-=======
-static int ramfs_open(vnode_t, int, mode_t);
-static int ramfs_close(vnode_t, file_t);
-static int ramfs_read(vnode_t, file_t, void *, size_t, size_t *);
-static int ramfs_write(vnode_t, file_t, void *, size_t, size_t *);
-static int ramfs_seek(vnode_t, file_t, off_t, off_t);
-#define ramfs_ioctl	((vnop_ioctl_t)vop_einval)
-#define ramfs_fsync	((vnop_fsync_t)vop_nullop)
-static int ramfs_readdir(vnode_t, file_t, struct dirent *);
-static int ramfs_lookup(vnode_t, char *, vnode_t);
-static int ramfs_create(vnode_t, char *, int, mode_t);
-static int ramfs_remove(vnode_t, vnode_t, char *);
-static int ramfs_rename(vnode_t, vnode_t, char *, vnode_t, vnode_t, char *);
-static int ramfs_mkdir(vnode_t, char *, mode_t);
-static int ramfs_rmdir(vnode_t, vnode_t, char *);
-static int ramfs_mkfifo(vnode_t, char *, mode_t);
->>>>>>> 8411c478
+static int ramfs_mkfifo	(vnode_t, char *, mode_t);
 #define ramfs_getattr	((vnop_getattr_t)vop_nullop)
 #define ramfs_setattr	((vnop_setattr_t)vop_nullop)
 #define ramfs_inactive	((vnop_inactive_t)vop_nullop)
@@ -247,13 +230,8 @@
 	}
 	vp->v_data = np;
 	vp->v_mode = ALLPERMS;
-<<<<<<< HEAD
 	vp->v_type = np->rn_type;
-	vp->v_size = np->rn_size;
-=======
-	vp->v_type = node->type;
-	vp->v_size = (vp->v_type == VFIFO) ? 0 : node->size;
->>>>>>> 8411c478
+	vp->v_size = (vp->v_type == VFIFO) ? 0 : np->rn_size;
 
 	mutex_unlock(&ramfs_lock);
 	return 0;
@@ -302,16 +280,16 @@
 
 	node = vp->v_data;
 	if ((flags & (O_NONBLOCK | FREAD | FWRITE)) == (O_NONBLOCK | FWRITE)
-	    && node->read_fds == 0)
+	    && node->rn_read_fds == 0)
 		return ENXIO;	/* posix */
 
 	switch (flags & (FREAD | FWRITE)) {
 	case FREAD:
-		node->read_fds++;
+		node->rn_read_fds++;
 		break;
 
 	case FWRITE:
-		node->write_fds++;
+		node->rn_write_fds++;
 		break;
 
 	default:
@@ -328,9 +306,9 @@
 	if (vp->v_type == VFIFO) {
 		struct ramfs_node *node = vp->v_data;
 		if (fp->f_flags & FREAD) {
-			if (--node->read_fds == 0)
+			if (--node->rn_read_fds == 0)
 				notify(vp); /* wake blocked write */
-		} else if (--node->write_fds == 0)
+		} else if (--node->rn_write_fds == 0)
 			notify(vp); /* wake blocked read */
 	}
 	return 0;
@@ -344,7 +322,7 @@
 {
 	struct ramfs_node *node;
 
-	dprintf("mkfifo %s in %s\n", name, dvp->v_path);
+	DPRINTF(("mkfifo %s in %s\n", name, dvp->v_path));
 	if (!S_ISFIFO(mode))
 		return EINVAL;
 
@@ -352,9 +330,9 @@
 	if (node == NULL)
 		return ENOMEM;
 
-	node->buf = malloc(PIPE_BUF);
+	node->rn_buf = malloc(PIPE_BUF);
 	/* NOTE: node->bufsize node->size abused as fifo read / write counts */
-	if (node->buf == NULL) {
+	if (node->rn_buf == NULL) {
 		ramfs_remove_node(dvp->v_data, node);
 		return ENOMEM;
 	}
@@ -365,35 +343,20 @@
 static int
 ramfs_remove(vnode_t dvp, vnode_t vp, char *name)
 {
-<<<<<<< HEAD
 	struct ramfs_node *np;
-	int err;
 
 	DPRINTF(("remove %s in %s\n", name, dvp->v_path));
-	err = ramfs_remove_node(dvp->v_data, vp->v_data);
-	if (err)
-		return err;
-
 	np = vp->v_data;
-	if (np->rn_buf != NULL)
-		vm_free(task_self(), np->rn_buf);
-	return 0;
-=======
-	struct ramfs_node *node;
-
-	dprintf("remove %s in %s\n", name, dvp->v_path);
-	node = vp->v_data;
-	if (node->buf != NULL) {
+	if (np->rn_buf != NULL) {
 		if (vp->v_type == VFIFO)
-			free(node->buf);
+			free(np->rn_buf);
 		else
-			vm_free(task_self(), node->buf);
-		node->buf = NULL; /* incase remove_node fails */
-		node->bufsize = 0;
+			vm_free(task_self(), np->rn_buf);
+		np->rn_buf = NULL; /* incase remove_node fails */
+		np->rn_bufsize = 0;
 	}
 	vp->v_size = 0;
-	return ramfs_remove_node(dvp->v_data, node);
->>>>>>> 8411c478
+	return ramfs_remove_node(dvp->v_data, np);
 }
 
 /* Truncate file */
@@ -449,13 +412,13 @@
 {
 	int err = 0;
 	size_t read = 0;	/* bytes read so far */
-	struct ramfs_node *node = vp->v_data;
+	struct ramfs_node *np = vp->v_data;
 
 	while (size != 0) {
-		size_t avail = node->bufsize - node->size;
-		dprintf("read: %d, %d remaining\n", read, size);
+		size_t avail = np->rn_bufsize - np->rn_size;
+		DPRINTF(("read: %d, %d remaining\n", read, size));
 		if (avail == 0) {
-			if (node->write_fds == 0)
+			if (np->rn_write_fds == 0)
 				break; /* no writers: EOF */
 			if (fp->f_flags & O_NONBLOCK) {
 				err = EAGAIN;
@@ -472,16 +435,16 @@
 				       unlock the mutex */
 
 		/* offset into circular buf */
-		size_t off = node->size & (PIPE_BUF-1);
+		size_t off = np->rn_size & (PIPE_BUF-1);
 
 		/* contiguius data available to end of curcular buffer */
 		if (avail > PIPE_BUF - off)
 			avail = PIPE_BUF - off;
 
 		size_t len = (size < avail) ? size : avail;
-		dprintf("read: off %d len %d avail %d\n", off, len, avail);
-		memcpy(buf, node->buf + off, len);
-		node->size += len;
+		DPRINTF(("read: off %d len %d avail %d\n", off, len, avail));
+		memcpy(buf, np->rn_buf + off, len);
+		np->rn_size += len;
 		read += len;
 		size -= len;
                 buf = (uint8_t *)buf + len;
@@ -496,15 +459,15 @@
 {
 	int err = 0;
 	size_t written = 0;	/* bytes written so far */
-	struct ramfs_node *node = vp->v_data;
+	struct ramfs_node *np = vp->v_data;
 
 	while (size != 0) {
-		if (node->read_fds == 0) {
+		if (np->rn_read_fds == 0) {
 			err = EPIPE;
 			break;
 		}
-		size_t free = PIPE_BUF - (node->bufsize - node->size);
-		dprintf("written: %d, %d remaining\n", written, size);
+		size_t free = PIPE_BUF - (np->rn_bufsize - np->rn_size);
+		DPRINTF(("written: %d, %d remaining\n", written, size));
 		if (free == 0) {
 			if (fp->f_flags & O_NONBLOCK) {
 				err = EAGAIN;
@@ -521,14 +484,14 @@
 				       when we unlock the mutex */
 
 		/* offset into circular buf */
-		size_t off = node->bufsize & (PIPE_BUF-1);
+		size_t off = np->rn_bufsize & (PIPE_BUF-1);
 		if (free > PIPE_BUF - off)
 			free = PIPE_BUF - off; /* space wrapped in buffer */
 
 		size_t len = (size < free) ? size : free;
-		dprintf("write: off %d len %d free %d\n", off, len, free);
-		memcpy(node->buf + off, buf, len);
-		node->bufsize += len;
+		DPRINTF(("write: off %d len %d free %d\n", off, len, free));
+		memcpy(np->rn_buf + off, buf, len);
+		np->rn_bufsize += len;
 		written += len;
 		size -= len;
                 buf = (uint8_t *)buf + len;
@@ -607,16 +570,11 @@
 				memcpy(new_buf, np->rn_buf, vp->v_size);
 				vm_free(task, np->rn_buf);
 			}
-<<<<<<< HEAD
-			np->rn_buf = new_buf;
-			np->rn_bufsize = new_size;
-=======
 			if (vp->v_size < (size_t)file_pos) /* sparse file */
 				memset((char *)new_buf + vp->v_size, 0,
 				       file_pos - vp->v_size);
-			node->buf = new_buf;
-			node->bufsize = new_size;
->>>>>>> 8411c478
+			np->rn_buf = new_buf;
+			np->rn_bufsize = new_size;
 		}
 		np->rn_size = end_pos;
 		vp->v_size = end_pos;
@@ -679,13 +637,8 @@
 static int
 ramfs_readdir(vnode_t vp, file_t fp, struct dirent *dir)
 {
-<<<<<<< HEAD
 	struct ramfs_node *np, *dnp;
-	int i;
-=======
-	struct ramfs_node *node, *dir_node;
 	off_t i;
->>>>>>> 8411c478
 
 	mutex_lock(&ramfs_lock);
 
