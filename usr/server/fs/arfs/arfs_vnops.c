/*
 * Copyright (c) 2006-2007, Kohsuke Ohtani
 * All rights reserved.
 *
 * Redistribution and use in source and binary forms, with or without
 * modification, are permitted provided that the following conditions
 * are met:
 * 1. Redistributions of source code must retain the above copyright
 *    notice, this list of conditions and the following disclaimer.
 * 2. Redistributions in binary form must reproduce the above copyright
 *    notice, this list of conditions and the following disclaimer in the
 *    documentation and/or other materials provided with the distribution.
 * 3. Neither the name of the author nor the names of any co-contributors
 *    may be used to endorse or promote products derived from this software
 *    without specific prior written permission.
 *
 * THIS SOFTWARE IS PROVIDED BY THE AUTHOR AND CONTRIBUTORS ``AS IS'' AND
 * ANY EXPRESS OR IMPLIED WARRANTIES, INCLUDING, BUT NOT LIMITED TO, THE
 * IMPLIED WARRANTIES OF MERCHANTABILITY AND FITNESS FOR A PARTICULAR PURPOSE
 * ARE DISCLAIMED.  IN NO EVENT SHALL THE AUTHOR OR CONTRIBUTORS BE LIABLE
 * FOR ANY DIRECT, INDIRECT, INCIDENTAL, SPECIAL, EXEMPLARY, OR CONSEQUENTIAL
 * DAMAGES (INCLUDING, BUT NOT LIMITED TO, PROCUREMENT OF SUBSTITUTE GOODS
 * OR SERVICES; LOSS OF USE, DATA, OR PROFITS; OR BUSINESS INTERRUPTION)
 * HOWEVER CAUSED AND ON ANY THEORY OF LIABILITY, WHETHER IN CONTRACT, STRICT
 * LIABILITY, OR TORT (INCLUDING NEGLIGENCE OR OTHERWISE) ARISING IN ANY WAY
 * OUT OF THE USE OF THIS SOFTWARE, EVEN IF ADVISED OF THE POSSIBILITY OF
 * SUCH DAMAGE.
 */

/*
 * arfs_vnops.c - vnode operations for archive file system.
 */

/**
 * General design:
 *
 * ARFS (ARchive File System) is the read-only file system which
 * handles the generic archive (*.a) file as a file system image.
 * The file system is typically used for the boot time file system,
 * and it's mounted to the ram disk device mapped to the pre-loaded
 * archive file image. All files are placed in one single directory.
 */

#include <prex/prex.h>
#include <sys/stat.h>
#include <sys/vnode.h>
#include <sys/file.h>
#include <sys/mount.h>
#include <sys/param.h>
#include <sys/dirent.h>
#include <sys/buf.h>

#include <ctype.h>
#include <unistd.h>
#include <errno.h>
#include <string.h>
#include <stdlib.h>
#include <limits.h>
#include <fcntl.h>
#include <ar.h>

#include "arfs.h"

#define arfs_open	((vnop_open_t)vop_nullop)
#define arfs_close	((vnop_close_t)vop_nullop)
static int arfs_read	(vnode_t, file_t, void *, size_t, size_t *);
#define arfs_write	((vnop_write_t)vop_nullop)
static int arfs_seek	(vnode_t, file_t, off_t, off_t);
#define arfs_ioctl	((vnop_ioctl_t)vop_einval)
#define arfs_fsync	((vnop_fsync_t)vop_nullop)
static int arfs_readdir	(vnode_t, file_t, struct dirent *);
static int arfs_lookup	(vnode_t, char *, vnode_t);
#define arfs_create	((vnop_create_t)vop_einval)
#define arfs_remove	((vnop_remove_t)vop_einval)
#define arfs_rename	((vnop_rename_t)vop_einval)
#define arfs_mkdir	((vnop_mkdir_t)vop_einval)
#define arfs_rmdir	((vnop_rmdir_t)vop_einval)
#define arfs_mkfifo	((vnop_mkfifo_t)vop_einval)
#define arfs_getattr	((vnop_getattr_t)vop_nullop)
#define arfs_setattr	((vnop_setattr_t)vop_nullop)
#define arfs_inactive	((vnop_inactive_t)vop_nullop)
#define arfs_truncate	((vnop_truncate_t)vop_nullop)

static char iobuf[BSIZE*2];

#if CONFIG_FS_THREADS > 1
static mutex_t arfs_lock = MUTEX_INITIALIZER;
#endif

/*
 * vnode operations
 */
const struct vnops arfs_vnops = {
	arfs_open,		/* open */
	arfs_close,		/* close */
	arfs_read,		/* read */
	arfs_write,		/* write */
	arfs_seek,		/* seek */
	arfs_ioctl,		/* ioctl */
	arfs_fsync,		/* fsync */
	arfs_readdir,		/* readdir */
	arfs_lookup,		/* lookup */
	arfs_create,		/* create */
	arfs_remove,		/* remove */
	arfs_rename,		/* remame */
	arfs_mkdir,		/* mkdir */
	arfs_rmdir,		/* rmdir */
	arfs_mkfifo,		/* mkfifo */
	arfs_getattr,		/* getattr */
	arfs_setattr,		/* setattr */
	arfs_inactive,		/* inactive */
	arfs_truncate,		/* truncate */
};

/*
 * Read blocks.
 * iobuf is filled by read data.
 */
static int
arfs_readblk(mount_t mp, int blkno)
{
	struct buf *bp;
	int err;

	/*
	 * Read two blocks for archive header
	 */
	if ((err = bread(mp->m_dev, blkno, &bp)) != 0)
		return err;
	memcpy(iobuf, bp->b_data, BSIZE);
	brelse(bp);

	if ((err = bread(mp->m_dev, blkno + 1, &bp)) != 0)
		return err;
	memcpy(iobuf + BSIZE, bp->b_data, BSIZE);
	brelse(bp);

	return 0;
}

/*
 * Lookup vnode for the specified file/directory.
 * The vnode is filled properly.
 */
static int
arfs_lookup(vnode_t dvp, char *name, vnode_t vp)
{
	struct ar_hdr *hdr;
	int blkno, err;
	off_t off;
	size_t size;
	mount_t mp;
	char *p;

	DPRINTF(("arfs_lookup: name=%s\n", name));
	if (*name == '\0')
		return ENOENT;

	mutex_lock(&arfs_lock);

	err = ENOENT;
	mp = vp->v_mount;
	blkno = 0;
	off = SARMAG;	/* offset in archive image */
	for (;;) {
		/* Read two blocks for archive header */
		if (arfs_readblk(mp, blkno) != 0)
			goto out;

		/* Check file header */
		hdr = (struct ar_hdr *)(iobuf + (off % BSIZE));
		if (strncmp(hdr->ar_fmag, ARFMAG, sizeof(ARFMAG) - 1))
			goto out;

		/* Get file size */
		size = (size_t)atol((char *)&hdr->ar_size);
		if (size == 0)
			goto out;

		/* Convert archive name */
		if ((p = memchr(&hdr->ar_name, '/', 16)) != NULL)
			*p = '\0';

		if (strncmp(name, (char *)&hdr->ar_name, 16) == 0)
			break;

		/* Proceed to next archive header */
		off += (sizeof(struct ar_hdr) + size);
		off += (off % 2); /* Pad to even boundary */

		blkno = (int)(off / BSIZE);
	}
	vp->v_type = VREG;

	/* No write access */
	vp->v_mode = S_IRUSR | S_IXUSR | S_IRGRP | S_IXGRP | S_IROTH | S_IXOTH;
	vp->v_size = size;
	vp->v_blkno = blkno;
	vp->v_data = (void *)(off + sizeof(struct ar_hdr));
	err = 0;
 out:
	mutex_unlock(&arfs_lock);
	DPRINTF(("arfs_lookup: err=%d\n\n", err));
	return err;
}

static int
arfs_read(vnode_t vp, file_t fp, void *buf, size_t size, size_t *result)
{
	off_t off, file_pos, buf_pos;
	int blkno, err;
	size_t nr_read, nr_copy;
	mount_t mp;
	struct buf *bp;

	DPRINTF(("arfs_read: start size=%d\n", size));
	mutex_lock(&arfs_lock);

	*result = 0;
	mp = vp->v_mount;

	/* Check if current file position is already end of file. */
	file_pos = fp->f_offset;
	if (file_pos >= (off_t)vp->v_size) {
		err = 0;
		goto out;
	}
	/* Get the actual read size. */
	if (vp->v_size - file_pos < size)
		size = vp->v_size - file_pos;

	/* Read and copy data */
	off = (off_t)vp->v_data;
	nr_read = 0;
	for (;;) {
		DPRINTF(("arfs_read: file_pos=%d buf=%x size=%d\n",
			 file_pos, buf, size));

		blkno = (off + file_pos) / BSIZE;
		buf_pos = (off + file_pos) % BSIZE;
		if ((err = bread(mp->m_dev, blkno, &bp)) != 0)
			goto out;
		nr_copy = BSIZE;
		if (buf_pos > 0)
			nr_copy -= buf_pos;
		if (buf_pos + size < BSIZE)
			nr_copy = size;
		ASSERT(nr_copy > 0);
		memcpy(buf, bp->b_data + buf_pos, nr_copy);
		brelse(bp);

		file_pos += nr_copy;
		DPRINTF(("arfs_read: file_pos=%d nr_copy=%d\n",
			 file_pos, nr_copy));

		nr_read += nr_copy;
		size -= nr_copy;
		if (size <= 0)
			break;
		buf = (void *)((u_long)buf + nr_copy);
		buf_pos = 0;
	}
	fp->f_offset = file_pos;
	*result = nr_read;
	err = 0;
 out:
	mutex_unlock(&arfs_lock);
	DPRINTF(("arfs_read: err=%d\n\n", err));
	return err;
}

/*
 * Check if the seek offset is valid.
 */
static int
arfs_seek(vnode_t vp, file_t fp, off_t oldoff, off_t newoff)
{

	if (newoff > (off_t)vp->v_size)
		return -1;

	return 0;
}

static int
arfs_readdir(vnode_t vp, file_t fp, struct dirent *dir)
{
	struct ar_hdr *hdr;
	int blkno, err;
	off_t off, i;
	size_t size;
	mount_t mp;
	char *p;

<<<<<<< HEAD
	DPRINTF(("arfs_readdir: start\n"));
=======
	dprintf("readdir: start\n", );
>>>>>>> 8411c478
	mutex_lock(&arfs_lock);

	i = 0;
	mp = vp->v_mount;
	blkno = 0;
	off = SARMAG;	/* offset in archive image */
	for (;;) {
		/* Read two blocks for archive header */
		if ((err = arfs_readblk(mp, blkno)) != 0)
			goto out;

		hdr = (struct ar_hdr *)(iobuf + (off % BSIZE));

		/* Get file size */
		size = (size_t)atol((char *)&hdr->ar_size);
		if (size == 0) {
			err = ENOENT;
			goto out;
		}
		if (i == fp->f_offset)
			break;

		/* Proceed to next archive header */
		off += (sizeof(struct ar_hdr) + size);
		off += (off % 2); /* Pad to even boundary */

		blkno = off / BSIZE;
		i++;
	}

	/* Convert archive name */
	if ((p = memchr(&hdr->ar_name, '/', 16)) != NULL)
		*p = '\0';

	strcpy((char *)&dir->d_name, (char *)&hdr->ar_name);
	dir->d_namlen = strlen(dir->d_name);
	dir->d_fileno = fp->f_offset;
	dir->d_type = DT_REG;

	fp->f_offset++;
	err = 0;
 out:
	mutex_unlock(&arfs_lock);
	return err;
}


int
arfs_init(void)
{
	return 0;
}<|MERGE_RESOLUTION|>--- conflicted
+++ resolved
@@ -292,11 +292,7 @@
 	mount_t mp;
 	char *p;
 
-<<<<<<< HEAD
 	DPRINTF(("arfs_readdir: start\n"));
-=======
-	dprintf("readdir: start\n", );
->>>>>>> 8411c478
 	mutex_lock(&arfs_lock);
 
 	i = 0;
