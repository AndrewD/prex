--- conflicted
+++ resolved
@@ -45,17 +45,11 @@
 /* #define DEBUG_PROC 1 */
 
 #ifdef DEBUG_PROC
-<<<<<<< HEAD
 #define DPRINTF(a)	dprintf a
 #define ASSERT(e)	assert(e)
 #else
 #define DPRINTF(a)
 #define ASSERT(e)
-=======
-#define dprintf(fmt, ...)	syslog(LOG_DEBUG, "proc: " fmt, ## __VA_ARGS__)
-#else
-#define dprintf(fmt, ...)	do {} while (0)
->>>>>>> 8411c478
 #endif
 
 #define PRIO_PROC	130		/* priority of process server */
@@ -122,7 +116,6 @@
 extern struct list allproc;		/* list of all processes */
 extern struct proc *curproc;		/* current (caller) process */
 
-<<<<<<< HEAD
 __BEGIN_DECLS
 struct proc *proc_find(pid_t);
 struct pgrp *pgrp_find(pid_t);
@@ -149,33 +142,7 @@
 int	proc_stop(struct msg *);
 int	proc_waitpid(struct msg *);
 int	proc_kill(struct msg *);
+int	proc_gettask(struct msg *);
 __END_DECLS
-=======
-extern pid_t pid_assign(void);
-extern struct proc *proc_find(pid_t);
-extern struct pgrp *pgrp_find(pid_t);
-extern struct proc *task_to_proc(task_t);
-extern void proc_add(struct proc *);
-extern void proc_remove(struct proc *);
-extern void pgrp_add(struct pgrp *);
-extern void pgrp_remove(struct pgrp *);
-extern void table_init(void);
-extern void pid_init(void);
-extern void proc_cleanup(struct proc *);
-extern void vfork_end(struct proc *);
-extern int kill_pg(pid_t, int);
-extern void tty_init(void);
-
-extern int proc_getpid(struct msg *);
-extern int proc_getppid(struct msg *);
-extern int proc_getpgid(struct msg *);
-extern int proc_setpgid(struct msg *);
-extern int proc_fork(struct msg *);
-extern int proc_exit(struct msg *);
-extern int proc_stop(struct msg *);
-extern int proc_waitpid(struct msg *);
-extern int proc_kill(struct msg *);
-extern int proc_gettask(struct msg *);
->>>>>>> 8411c478
 
 #endif /* !_PROC_H */