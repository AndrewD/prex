--- conflicted
+++ resolved
@@ -95,12 +95,8 @@
 	{PS_PSTAT,	proc_pstat},
 	{PS_REGISTER,	proc_register},
 	{PS_SETINIT,	proc_setinit},
-<<<<<<< HEAD
+	{PS_GETTASK,	proc_gettask},
 	{0,		NULL},
-=======
-	{PS_GETTASK,	proc_gettask},
-	{0,		0},
->>>>>>> 8411c478
 };
 
 static struct proc proc0;	/* process data of this server (pid=0) */
