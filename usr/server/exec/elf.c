/*
 * Copyright (c) 2005-2006, Kohsuke Ohtani
 * All rights reserved.
 *
 * Redistribution and use in source and binary forms, with or without
 * modification, are permitted provided that the following conditions
 * are met:
 * 1. Redistributions of source code must retain the above copyright
 *    notice, this list of conditions and the following disclaimer.
 * 2. Redistributions in binary form must reproduce the above copyright
 *    notice, this list of conditions and the following disclaimer in the
 *    documentation and/or other materials provided with the distribution.
 * 3. Neither the name of the author nor the names of any co-contributors
 *    may be used to endorse or promote products derived from this software
 *    without specific prior written permission.
 *
 * THIS SOFTWARE IS PROVIDED BY THE AUTHOR AND CONTRIBUTORS ``AS IS'' AND
 * ANY EXPRESS OR IMPLIED WARRANTIES, INCLUDING, BUT NOT LIMITED TO, THE
 * IMPLIED WARRANTIES OF MERCHANTABILITY AND FITNESS FOR A PARTICULAR PURPOSE
 * ARE DISCLAIMED.  IN NO EVENT SHALL THE AUTHOR OR CONTRIBUTORS BE LIABLE
 * FOR ANY DIRECT, INDIRECT, INCIDENTAL, SPECIAL, EXEMPLARY, OR CONSEQUENTIAL
 * DAMAGES (INCLUDING, BUT NOT LIMITED TO, PROCUREMENT OF SUBSTITUTE GOODS
 * OR SERVICES; LOSS OF USE, DATA, OR PROFITS; OR BUSINESS INTERRUPTION)
 * HOWEVER CAUSED AND ON ANY THEORY OF LIABILITY, WHETHER IN CONTRACT, STRICT
 * LIABILITY, OR TORT (INCLUDING NEGLIGENCE OR OTHERWISE) ARISING IN ANY WAY
 * OUT OF THE USE OF THIS SOFTWARE, EVEN IF ADVISED OF THE POSSIBILITY OF
 * SUCH DAMAGE.
 */

/*
 * elf.c - ELF file loader
 */

#include <prex/prex.h>
#include <server/fs.h>
#include <server/proc.h>
#include <sys/elf.h>
#include <sys/param.h>

#include <string.h>
#include <limits.h>
#include <stdio.h>
#include <stdlib.h>
#include <errno.h>

#include <verbose.h>

#include "exec.h"

#define SHF_VALID	(SHF_ALLOC | SHF_EXECINSTR | SHF_ALLOC | SHF_WRITE)

#ifndef CONFIG_MMU
static char *sect_addr[32];	/* Array of section address */
#endif

#ifdef CONFIG_MMU
/*
 * Load executable ELF file
 */
static int
load_exec(Elf32_Ehdr *ehdr, task_t task, int fd, void **entry)
{
	Elf32_Phdr *phdr;
	void *addr, *mapped;
	size_t size = 0;
	int i;

	phdr = (Elf32_Phdr *)((u_long)ehdr + ehdr->e_phoff);
	if (phdr == NULL)
		return ENOEXEC;

	for (i = 0; i < (int)ehdr->e_phnum; i++, phdr++) {
		if (phdr->p_type != PT_LOAD)
			continue;

		addr = (void *)phdr->p_vaddr;
		size = phdr->p_memsz;
		if (size == 0)
			continue;

		if (vm_allocate(task, &addr, size, 0) != 0)
			return ENOMEM;

		if (vm_map(task, (void *)phdr->p_vaddr, size, &mapped) != 0)
			return ENOEXEC;
		if (phdr->p_filesz > 0) {
			if (lseek(fd, (off_t)phdr->p_offset, SEEK_SET)
			    == -(off_t)1)
				goto err;
			if (read(fd, mapped, phdr->p_filesz) < 0)
				goto err;
		}

		vm_free(task_self(), mapped);

		/* Set read-only to text */
		if (phdr->p_flags & PF_X) {
			if (vm_attribute(task, addr, VMA_READ) != 0)
				return ENOEXEC;
		}
	}
	*entry = (void *)ehdr->e_entry;
	return 0;

 err:
	vm_free(task_self(), mapped);
	return EIO;
}
#else /* !CONFIG_MMU */

static int
relocate_section_rela(Elf32_Sym *sym_table, Elf32_Rela *rela,
		      char *target_sect, int nr_reloc)
{
	Elf32_Sym *sym;
	Elf32_Addr sym_val;
	int i;

	for (i = 0; i < nr_reloc; i++) {
		sym = &sym_table[ELF32_R_SYM(rela->r_info)];
		if (sym->st_shndx != STN_UNDEF) {
			sym_val = (Elf32_Addr)sect_addr[sym->st_shndx]
				+ sym->st_value;
			if (relocate_rela(rela, sym_val, target_sect) != 0)
				return -1;
<<<<<<< HEAD
		} else if (ELF32_ST_BIND(sym->st_info) == STB_WEAK) {
			DPRINTF(("undefined weak symbol for rela[%d]\n", i));
=======
		} else if (ELF32_ST_BIND(sym->st_info) == STB_WEAK)
			dprintf("undefined weak symbol for rela[%d]\n", i);
		else {
			sys_log("exec: undefined symbol\n");
			return -1;
>>>>>>> 8411c478
		}
		rela++;
	}
	return 0;
}

static int
relocate_section_rel(Elf32_Sym *sym_table, Elf32_Rel *rel,
		     char *target_sect, int nr_reloc)
{
	Elf32_Sym *sym;
	Elf32_Addr sym_val;
	int i;

	for (i = 0; i < nr_reloc; i++) {
		sym = &sym_table[ELF32_R_SYM(rel->r_info)];
		if (sym->st_shndx != STN_UNDEF) {
			sym_val = (Elf32_Addr)sect_addr[sym->st_shndx]
				+ sym->st_value;
			if (relocate_rel(rel, sym_val, target_sect) != 0)
				return -1;
<<<<<<< HEAD
		} else if (ELF32_ST_BIND(sym->st_info) == STB_WEAK) {
			DPRINTF(("undefined weak symbol for rel[%d]\n", i));
=======
		} else if (ELF32_ST_BIND(sym->st_info) == STB_WEAK)
			dprintf("undefined weak symbol for rel[%d]\n", i);
		else {
			sys_log("exec: undefined symbol\n");
			return -1;
>>>>>>> 8411c478
		}
		rel++;
	}
	return 0;
}

/*
 * Relocate ELF sections
 */
static int
relocate_section(Elf32_Shdr *shdr, char *rel_data)
{
	Elf32_Sym *sym_table;
	char *target_sect;
	int nr_reloc, err;

	DPRINTF(("relocate_sec\n"));
	if (shdr->sh_entsize == 0)
		return 0;
	if ((target_sect = sect_addr[shdr->sh_info]) == 0)
		return -1;
	if ((sym_table = (Elf32_Sym *)sect_addr[shdr->sh_link]) == 0)
		return -1;

	nr_reloc = (int)(shdr->sh_size / shdr->sh_entsize);
	switch (shdr->sh_type) {
	case SHT_REL:
		err = relocate_section_rel(sym_table, (Elf32_Rel *)rel_data,
					   target_sect, nr_reloc);
		break;

	case SHT_RELA:
		err = relocate_section_rela(sym_table, (Elf32_Rela *)rel_data,
					    target_sect, nr_reloc);
		break;

	default:
		err = -1;
		break;
	}
	return err;
}

/*
 * Load ELF relocatable file.
 */
static int
load_reloc(Elf32_Ehdr *ehdr, task_t task, int fd, void **entry)
{
	Elf32_Shdr *shdr;
	char *buf;
	void *base, *addr, *mapped;
	size_t shdr_size, total_size;
	int i, err = 0;

	/* Read section header */
	shdr_size = ehdr->e_shentsize * ehdr->e_shnum;
	VERBOSE(VB_RELOC|VB_DEBUG, "shdr_size %d", shdr_size);

	if ((buf = malloc(shdr_size)) == NULL)
		return ENOMEM;

	if (lseek(fd, ehdr->e_shoff, SEEK_SET) < 0) {
		err = EIO;
		goto out1;
	}
	if (read(fd, buf, shdr_size) < 0) {
		err = EIO;
		goto out1;
	}
	/* Allocate memory for text, data, bss, etc. */
	shdr = (Elf32_Shdr *)buf;
	total_size = 0;
	for (i = 0; i < ehdr->e_shnum; i++, shdr++) {
		if (shdr->sh_type == SHT_NOBITS ||
		    shdr->sh_type == SHT_PROGBITS)
			total_size = shdr->sh_addr + shdr->sh_size;
	}
	VERBOSE(VB_RELOC|VB_DEBUG, "total_size %d", total_size);

	if (total_size == 0) {
		err = ENOEXEC;
		goto out1;
	}
	if (vm_allocate(task, &base, total_size, 1) != 0) {
		err = ENOMEM;
		goto out1;
	}

	if (vm_map(task, base, total_size, &mapped) != 0) {
		err = ENOMEM;
		goto out1;
	}
	/* Copy sections */
	shdr = (Elf32_Shdr *)buf;
	for (i = 0; i < ehdr->e_shnum; i++, shdr++) {
		/*
		 *DPRINTF(("section: type=%x addr=%x size=%d offset=%x flags=%x\n",
		 *   shdr->sh_type, shdr->sh_addr, shdr->sh_size,
		 *   shdr->sh_offset, shdr->sh_flags));
		 */
		sect_addr[i] = 0;
		if (shdr->sh_type == SHT_PROGBITS) {
			switch (shdr->sh_flags & SHF_VALID) {
			case (SHF_ALLOC | SHF_EXECINSTR): /* text */
			case (SHF_ALLOC | SHF_WRITE): /* data */
			case SHF_ALLOC: /* rodata */
				break;
			default:
				continue;
			}
			addr = (char *)((u_long)mapped + shdr->sh_addr);
			if (shdr->sh_size == 0) {
				sect_addr[i] = addr;
				continue;
			}
		} else if (shdr->sh_type == SHT_NOBITS) {
			/* bss */
			sect_addr[i] = \
				(char *)((u_long)mapped + shdr->sh_addr);
			bzero(sect_addr[i], shdr->sh_size);
			continue;
		} else if (shdr->sh_type == SHT_SYMTAB ||
			   shdr->sh_type == SHT_RELA ||
			   shdr->sh_type == SHT_REL ||
			   i == ehdr->e_shstrndx)
		{
			VERBOSE(VB_RELOC|VB_TRACE, "sect %d malloc(%d)", i, shdr->sh_size);
			if ((addr = malloc(shdr->sh_size)) == NULL) {
				err = ENOMEM;
				goto out2;
			}
		} else
			continue;

		if (lseek(fd, shdr->sh_offset, SEEK_SET) < 0) {
			err = EIO;
			goto out2;
		}
		if (read(fd, addr, shdr->sh_size) < 0) {
			err = EIO;
			goto out2;
		}
		sect_addr[i] = addr;
	}

	/* Show sections */
#define SHSTRTAB() (char *)sect_addr[ehdr->e_shstrndx]
	if (VERBOSE_ON(VB_RELOC) && SHSTRTAB()) {
		shdr = (Elf32_Shdr *)buf + 1; /* skip NULL section */
		if (strncmp(".text", SHSTRTAB() + shdr->sh_name, 5) != 0)
			VERBOSE(VB_RELOC, "can't find .text");
		else {
			__VERBOSE(VB_RELOC, "add-symbol-file %x", sect_addr[1]);
			shdr++;
			for (i = 2; i < ehdr->e_shnum; i++, shdr++) {
				__CVERBOSE(VB_RELOC,
					   (shdr->sh_type == SHT_PROGBITS ||
					   shdr->sh_type == SHT_NOBITS)
					   && sect_addr[i] != NULL,
					   " -s %s %08x",
					   SHSTRTAB() + shdr->sh_name,
					   sect_addr[i]);
			}
			__VERBOSE(VB_RELOC, "\n");
		}
	}

	/* Process relocation */
	shdr = (Elf32_Shdr *)buf;
	for (i = 0; i < ehdr->e_shnum; i++, shdr++) {
		if (shdr->sh_type == SHT_REL || shdr->sh_type == SHT_RELA) {
			if (relocate_section(shdr, sect_addr[i]) != 0) {
				err = EIO;
				DPRINTF(("exec: relocation failed\n"));
				goto out2;
			}
		}
	}
	*entry = (void *)((u_long)mapped + ehdr->e_entry);
	VERBOSE(VB_RELOC|VB_DEBUG, "Entry %p", *entry);

 out2:
	/* Release symbol table */
	shdr = (Elf32_Shdr *)buf;
	for (i = 0; i < ehdr->e_shnum; i++, shdr++) {
		if (shdr->sh_type == SHT_SYMTAB ||
		    shdr->sh_type == SHT_RELA ||
		    shdr->sh_type == SHT_REL ||
		    i == ehdr->e_shstrndx) {
			if (sect_addr[i])
				VERBOSE(VB_RELOC|VB_TRACE, "free %p", sect_addr[i]);
				free(sect_addr[i]);
		}
	}
	vm_free(task_self(), mapped);
 out1:
	free(buf);
	return err;
}

#endif /* !CONFIG_MMU */


/*
 * Load ELF file
 */
int
elf_load(void *header, task_t task, int fd, void **entry)
{
	int err;

#ifdef CONFIG_MMU
	err = load_exec((Elf32_Ehdr *)header, task, fd, entry);
#else
	err = load_reloc((Elf32_Ehdr *)header, task, fd, entry);
#endif
	return err;
}

/*
 * Probe ELF file
 */
int
elf_probe(void *header)
{
	Elf32_Ehdr *ehdr;

	/* Check ELF header */
	ehdr = (Elf32_Ehdr *)header;
	if ((ehdr->e_ident[EI_MAG0] != ELFMAG0) ||
	    (ehdr->e_ident[EI_MAG1] != ELFMAG1) ||
	    (ehdr->e_ident[EI_MAG2] != ELFMAG2) ||
	    (ehdr->e_ident[EI_MAG3] != ELFMAG3))
		return -1;
#ifdef CONFIG_MMU
	if (ehdr->e_type != ET_EXEC)
		return -1;
#else
	if (ehdr->e_type != ET_REL)
		return -1;
#endif
	return 0;
}

void
elf_init(void)
{
}<|MERGE_RESOLUTION|>--- conflicted
+++ resolved
@@ -1,5 +1,6 @@
 /*
  * Copyright (c) 2005-2006, Kohsuke Ohtani
+ * Copyright (c) 2007-2008, Andrew Dennison
  * All rights reserved.
  *
  * Redistribution and use in source and binary forms, with or without
@@ -123,16 +124,11 @@
 				+ sym->st_value;
 			if (relocate_rela(rela, sym_val, target_sect) != 0)
 				return -1;
-<<<<<<< HEAD
 		} else if (ELF32_ST_BIND(sym->st_info) == STB_WEAK) {
 			DPRINTF(("undefined weak symbol for rela[%d]\n", i));
-=======
-		} else if (ELF32_ST_BIND(sym->st_info) == STB_WEAK)
-			dprintf("undefined weak symbol for rela[%d]\n", i);
-		else {
+		} else {
 			sys_log("exec: undefined symbol\n");
 			return -1;
->>>>>>> 8411c478
 		}
 		rela++;
 	}
@@ -154,16 +150,11 @@
 				+ sym->st_value;
 			if (relocate_rel(rel, sym_val, target_sect) != 0)
 				return -1;
-<<<<<<< HEAD
 		} else if (ELF32_ST_BIND(sym->st_info) == STB_WEAK) {
 			DPRINTF(("undefined weak symbol for rel[%d]\n", i));
-=======
-		} else if (ELF32_ST_BIND(sym->st_info) == STB_WEAK)
-			dprintf("undefined weak symbol for rel[%d]\n", i);
-		else {
+		} else {
 			sys_log("exec: undefined symbol\n");
 			return -1;
->>>>>>> 8411c478
 		}
 		rel++;
 	}
