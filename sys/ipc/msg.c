/*-
 * Copyright (c) 2005-2007, Kohsuke Ohtani
 * All rights reserved.
 *
 * Redistribution and use in source and binary forms, with or without
 * modification, are permitted provided that the following conditions
 * are met:
 * 1. Redistributions of source code must retain the above copyright
 *    notice, this list of conditions and the following disclaimer.
 * 2. Redistributions in binary form must reproduce the above copyright
 *    notice, this list of conditions and the following disclaimer in the
 *    documentation and/or other materials provided with the distribution.
 * 3. Neither the name of the author nor the names of any co-contributors
 *    may be used to endorse or promote products derived from this software
 *    without specific prior written permission.
 *
 * THIS SOFTWARE IS PROVIDED BY THE AUTHOR AND CONTRIBUTORS ``AS IS'' AND
 * ANY EXPRESS OR IMPLIED WARRANTIES, INCLUDING, BUT NOT LIMITED TO, THE
 * IMPLIED WARRANTIES OF MERCHANTABILITY AND FITNESS FOR A PARTICULAR PURPOSE
 * ARE DISCLAIMED.  IN NO EVENT SHALL THE AUTHOR OR CONTRIBUTORS BE LIABLE
 * FOR ANY DIRECT, INDIRECT, INCIDENTAL, SPECIAL, EXEMPLARY, OR CONSEQUENTIAL
 * DAMAGES (INCLUDING, BUT NOT LIMITED TO, PROCUREMENT OF SUBSTITUTE GOODS
 * OR SERVICES; LOSS OF USE, DATA, OR PROFITS; OR BUSINESS INTERRUPTION)
 * HOWEVER CAUSED AND ON ANY THEORY OF LIABILITY, WHETHER IN CONTRACT, STRICT
 * LIABILITY, OR TORT (INCLUDING NEGLIGENCE OR OTHERWISE) ARISING IN ANY WAY
 * OUT OF THE USE OF THIS SOFTWARE, EVEN IF ADVISED OF THE POSSIBILITY OF
 * SUCH DAMAGE.
 */

/*
 * msg.c - routines to transmit a message.
 */

/*
 * Design:
 *
 * Messages are sent to the specific object by using msg_send().
 * The transmission of a message is completely synchronous with
 * this kernel. This means the thread which sent a message is
 * blocked until it receives a response from another thread.
 * msg_receive() performs reception of a message. msg_receive() is
 * also blocked when no message is reached to the target object.
 * The receiver thread must answer the message using msg_reply()
 * after it finishes its message processing.
 *
 * The receiver thread can not receive another message until it
 * replies to the sender. In short, a thread can receive only one
 * message at once. Once the thread receives message, it can send
 * another message to different object. This mechanism allows
 * threads to redirect the sender's request to another thread.
 *
 * The message is copied from thread to thread directly without any
 * kernel buffering. If sent message contains a buffer, sender's
 * memory region is automatically mapped to the receiver's memory
 * in kernel. Since there is no page out of memory in this system,
 * we can copy the message data via physical memory at anytime.
 */

#include <kernel.h>
#include <queue.h>
#include <event.h>
#include <kmem.h>
#include <sched.h>
#include <thread.h>
#include <task.h>
#include <vm.h>
#include <ipc.h>

#define min(a,b)	(((a) < (b)) ? (a) : (b))

/* forward declarations */
static thread_t	msg_dequeue(queue_t);
static void	msg_enqueue(queue_t, thread_t);

/* event for IPC operation */
static struct event ipc_event;

/*
 * Send a message.
 *
 * The current thread will be blocked until any other thread
 * receives the message and calls msg_reply() for the target
 * object. When new message has been reached to the object, it
 * will be received by highest priority thread waiting for
 * that message. A thread can send a message to any object if
 * it knows the object id.
 */
int
msg_send(object_t obj, void *msg, size_t size, u_long timeout)
{
	struct msg_header *hdr;
	thread_t th;
	void *kmsg;
	int rc;

	if (!user_area(msg))
		return EFAULT;

	if (size < sizeof(struct msg_header))
		return EINVAL;

	sched_lock();

	if (!object_valid(obj)) {
		sched_unlock();
		return EINVAL;
	}
	if (obj->owner != cur_task() && !task_capable(CAP_IPC)) {
		sched_unlock();
		return EPERM;
	}
	/*
	 * A thread can not send a message when the
	 * thread is already receiving from the target
	 * object. This will obviously cause a deadlock.
	 */
	if (obj == cur_thread->recvobj) {
		sched_unlock();
		return EDEADLK;
	}
	/*
	 * Translate message address to the kernel linear
	 * address.  So that a receiver thread can access
	 * the message via kernel pointer. We can catch
	 * the page fault here.
	 */
	if ((kmsg = kmem_map(msg, size)) == NULL) {
		/* Error - no physical address for the message */
		sched_unlock();
		return EFAULT;
	}
	/*
	 * The sender ID in the message header is filled
	 * by the kernel. So, the receiver can trust it.
	 */
	hdr = (struct msg_header *)kmsg;
	hdr->task = cur_task();

	/* Save information about the message block. */
	cur_thread->msgaddr = kmsg;
	cur_thread->msgsize = size;

	/*
	 * If receiver already exists, wake it up.
	 * Highest priority thread will get this message.
	 */
	if (!queue_empty(&obj->recvq)) {
		th = msg_dequeue(&obj->recvq);
		sched_unsleep(th, 0);
	}
	/*
	 * Sleep until we get a reply message.
	 * Note: Do not touch any data in the object
	 * structure after we wakeup. This is because the
	 * target object may be deleted during we were
	 * sleeping.
	 */
	cur_thread->sendobj = obj;
	msg_enqueue(&obj->sendq, cur_thread);
	rc = sched_tsleep(&ipc_event, timeout);
	if (rc == SLP_INTR)
		queue_remove(&cur_thread->ipc_link);
	cur_thread->sendobj = NULL;

	sched_unlock();

	/*
	 * Check sleep result.
	 */
	switch (rc) {
	case SLP_BREAK:
		return EAGAIN;	/* Receiver has been terminated */
	case SLP_INVAL:
		return EINVAL;	/* Object has been deleted */
	case SLP_INTR:
		return EINTR;	/* Exception */
<<<<<<< HEAD
	default:
		/* DO NOTHING */
		break;
=======
	case SLP_TIMEOUT:
		return ETIMEDOUT;	/* Timeout */
>>>>>>> 8411c478
	}
	return 0;
}

/*
 * Receive a message.
 *
 * A thread can receive a message from the object which was
 * created by any thread belongs to same task. If the message
 * has not arrived yet, it blocks until any message comes in.
 *
 * The size argument specifies the "maximum" size of the message
 * buffer to receive. If the sent message is larger than this
 * size, the kernel will automatically clip the message to the
 * receive buffer size.
 *
 * When message is received, the sender thread is removed from
 * object's send queue. So, another thread can receive the
 * subsequent message from that object. This is important for
 * the multi-thread server which receives some messages
 * simultaneously.
 */
int
msg_receive(object_t obj, void *msg, size_t size, u_long timeout)
{
	thread_t th;
	size_t len;
	int rc, err = 0;

	if (!user_area(msg))
		return EFAULT;

	sched_lock();

	if (!object_valid(obj)) {
		err = EINVAL;
		goto out;
	}
	if (obj->owner != cur_task()) {
		err = EACCES;
		goto out;
	}
	/*
	 * Check if this thread finished previous receive
	 * operation.  A thread can not receive different
	 * messages at once.
	 */
	if (cur_thread->recvobj) {
		err = EBUSY;
		goto out;
	}
	cur_thread->recvobj = obj;

	/*
	 * If no message exists, wait until message arrives.
	 */
	while (queue_empty(&obj->sendq)) {
		/*
		 * Block until someone sends the message.
		 */
		msg_enqueue(&obj->recvq, cur_thread);
<<<<<<< HEAD
		rc = sched_sleep(&ipc_event);
		if (rc != 0) {
=======
		rc = sched_tsleep(&ipc_event, timeout);
		if (rc == 0) {
>>>>>>> 8411c478
			/*
			 * Receive is failed due to some reasons.
			 */
			switch (rc) {
			case SLP_INVAL:
				err = EINVAL;	/* Object has been deleted */
				break;
			case SLP_INTR:
				queue_remove(&cur_thread->ipc_link);
				err = EINTR;	/* Got exception */
				break;
			default:
				panic("msg_receive");
				break;
			}
			cur_thread->recvobj = NULL;
			goto out;
		}

		/*
		 * Even if this thread is woken by the sender thread,
		 * the message may be received by another thread
		 * before this thread runs. This can occur when
		 * higher priority thread becomes runnable at that
		 * time. So, it is necessary to check the existence
		 * of the sender, again.
		 */
<<<<<<< HEAD
=======
		switch (rc) {
		case SLP_INVAL:
			err = EINVAL;	/* Object has been deleted */
			break;
		case SLP_INTR:
			queue_remove(&cur_thread->ipc_link);
			err = EINTR;	/* Got exception */
			break;
		case SLP_TIMEOUT:
			err = ETIMEDOUT;	/* Timeout */
			break;
		default:
			panic("msg_receive");
		}
		cur_thread->recv_obj = NULL;
		goto out;
>>>>>>> 8411c478
	}

	th = msg_dequeue(&obj->sendq);

	/*
	 * Copy out the message to the user-space.
	 * The smaller buffer size is used as copy length
	 * between sender and receiver thread.
	 */
	len = min(size, th->msgsize);
	if (len > 0) {
		if (umem_copyout(th->msgaddr, msg, len)) {
			msg_enqueue(&obj->sendq, th);
			cur_thread->recvobj = NULL;
			err = EFAULT;
			goto out;
		}
	}
	/*
	 * Detach the message from the target object.
	 */
	cur_thread->sender = th;
	th->receiver = cur_thread;
 out:
	sched_unlock();
	return err;
}

/*
 * Send a reply message.
 *
 * The target object must be an appropriate object that current
 * thread has been received from. Otherwise, this function will
 * be failed.
 *
 * Since the target object may already be deleted, we can not
 * access the data of the object within this routine.
 */
int
msg_reply(object_t obj, void *msg, size_t size)
{
	thread_t th;
	size_t len;
	int err = 0;

	if (!user_area(msg))
		return EFAULT;

	sched_lock();

	if (!object_valid(obj) || obj != cur_thread->recvobj) {
		sched_unlock();
		return EINVAL;
	}
	/*
	 * Check if sender still exists
	 */
	if (cur_thread->sender == NULL) {
		err = EINVAL;
		goto out;
	}
	/*
	 * Copy message to the sender's buffer.
	 */
	th = cur_thread->sender;
	len = min(size, th->msgsize);
	if (len > 0) {
		if (umem_copyin(msg, th->msgaddr, len)) {
			sched_unlock();
			return EFAULT;
		}
	}
	/*
	 * Wakeup sender with no error.
	 */
	sched_unsleep(th, 0);
	th->receiver = NULL;
 out:
	/* Clear transmit state */
	cur_thread->sender = NULL;
	cur_thread->recvobj = NULL;

	sched_unlock();
	return err;
}

/*
 * Clean up pending message operation of specified thread in order
 * to prevent deadlock. This is called when the thread is killed.
 * It is necessary to deal with the following conditions.
 *
 * If killed thread is sender:
 *  1. Killed after message is received
 *     -> The received thread will reply to the invalid thread.
 *
 *  2. Killed before message is received
 *     -> The thread remains in send queue of the object.
 *
 * When thread is receiver:
 *  3. Killed after message is sent
 *     -> The sender thread continues waiting for reply forever.
 *
 *  4. Killed before message is sent
 *     -> The thread remains in receive queue of the object.
 */
void
msg_cleanup(thread_t th)
{

	sched_lock();

	if (th->sendobj) {
		if (th->receiver)
			th->receiver->sender = NULL;
		else
			queue_remove(&th->ipc_link);
	}
	if (th->recvobj) {
		if (th->sender) {
			sched_unsleep(th->sender, SLP_BREAK);
			th->sender->receiver = NULL;
		} else
			queue_remove(&th->ipc_link);
	}
	sched_unlock();
}

/*
 * Cancel all message operation relevant to the specified
 * object.
 *
 * This is called when target object is deleted.  All threads
 * in message queue are woken to avoid deadlock.  If the
 * message has already been received, send/reply operation
 * continue processing normally.
 */
void
msg_cancel(object_t obj)
{
	queue_t q;
	thread_t th;

	sched_lock();

	/*
	 * Force wakeup all threads in the send queue.
	 */
	while (!queue_empty(&obj->sendq)) {
		q = dequeue(&obj->sendq);
		th = queue_entry(q, struct thread, ipc_link);
		sched_unsleep(th, SLP_INVAL);
	}
	/*
	 * Force wakeup all threads waiting for receive.
	 */
	while (!queue_empty(&obj->recvq)) {
		q = dequeue(&obj->sendq);
		th = queue_entry(q, struct thread, ipc_link);
		sched_unsleep(th, SLP_INVAL);
	}
	sched_unlock();
}

/*
 * Dequeue thread from specified queue.
 * The most highest priority thread will be chosen.
 */
static thread_t
msg_dequeue(queue_t head)
{
	queue_t q;
	thread_t th, top;

	q = queue_first(head);
	top = queue_entry(q, struct thread, ipc_link);
	while (!queue_end(head, q)) {
		th = queue_entry(q, struct thread, ipc_link);
		if (th->prio < top->prio)
			top = th;
		q = queue_next(q);
	}
	queue_remove(&top->ipc_link);
	return top;
}

static void
msg_enqueue(queue_t head, thread_t th)
{

	enqueue(head, &th->ipc_link);
}

void
msg_init(void)
{

	event_init(&ipc_event, "ipc");
}<|MERGE_RESOLUTION|>--- conflicted
+++ resolved
@@ -174,14 +174,11 @@
 		return EINVAL;	/* Object has been deleted */
 	case SLP_INTR:
 		return EINTR;	/* Exception */
-<<<<<<< HEAD
+	case SLP_TIMEOUT:
+		return ETIMEDOUT;	/* Timeout */
 	default:
 		/* DO NOTHING */
 		break;
-=======
-	case SLP_TIMEOUT:
-		return ETIMEDOUT;	/* Timeout */
->>>>>>> 8411c478
 	}
 	return 0;
 }
@@ -243,13 +240,8 @@
 		 * Block until someone sends the message.
 		 */
 		msg_enqueue(&obj->recvq, cur_thread);
-<<<<<<< HEAD
-		rc = sched_sleep(&ipc_event);
+		rc = sched_tsleep(&ipc_event, timeout);
 		if (rc != 0) {
-=======
-		rc = sched_tsleep(&ipc_event, timeout);
-		if (rc == 0) {
->>>>>>> 8411c478
 			/*
 			 * Receive is failed due to some reasons.
 			 */
@@ -261,6 +253,9 @@
 				queue_remove(&cur_thread->ipc_link);
 				err = EINTR;	/* Got exception */
 				break;
+			case SLP_TIMEOUT:
+				err = ETIMEDOUT;	/* Timeout */
+				break;
 			default:
 				panic("msg_receive");
 				break;
@@ -277,25 +272,6 @@
 		 * time. So, it is necessary to check the existence
 		 * of the sender, again.
 		 */
-<<<<<<< HEAD
-=======
-		switch (rc) {
-		case SLP_INVAL:
-			err = EINVAL;	/* Object has been deleted */
-			break;
-		case SLP_INTR:
-			queue_remove(&cur_thread->ipc_link);
-			err = EINTR;	/* Got exception */
-			break;
-		case SLP_TIMEOUT:
-			err = ETIMEDOUT;	/* Timeout */
-			break;
-		default:
-			panic("msg_receive");
-		}
-		cur_thread->recv_obj = NULL;
-		goto out;
->>>>>>> 8411c478
 	}
 
 	th = msg_dequeue(&obj->sendq);
