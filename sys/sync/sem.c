--- conflicted
+++ resolved
@@ -143,11 +143,7 @@
 		sched_unlock();
 		return err;
 	}
-<<<<<<< HEAD
-	if (event_waiting(&s->event) || s->value == 0) {
-=======
 	if (event_waiting(&s->event)) {
->>>>>>> 8411c478
 		sched_unlock();
 		return EBUSY;
 	}
