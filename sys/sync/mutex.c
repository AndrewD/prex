/*-
 * Copyright (c) 2005-2007, Kohsuke Ohtani
 * All rights reserved.
 *
 * Redistribution and use in source and binary forms, with or without
 * modification, are permitted provided that the following conditions
 * are met:
 * 1. Redistributions of source code must retain the above copyright
 *    notice, this list of conditions and the following disclaimer.
 * 2. Redistributions in binary form must reproduce the above copyright
 *    notice, this list of conditions and the following disclaimer in the
 *    documentation and/or other materials provided with the distribution.
 * 3. Neither the name of the author nor the names of any co-contributors
 *    may be used to endorse or promote products derived from this software
 *    without specific prior written permission.
 *
 * THIS SOFTWARE IS PROVIDED BY THE AUTHOR AND CONTRIBUTORS ``AS IS'' AND
 * ANY EXPRESS OR IMPLIED WARRANTIES, INCLUDING, BUT NOT LIMITED TO, THE
 * IMPLIED WARRANTIES OF MERCHANTABILITY AND FITNESS FOR A PARTICULAR PURPOSE
 * ARE DISCLAIMED.  IN NO EVENT SHALL THE AUTHOR OR CONTRIBUTORS BE LIABLE
 * FOR ANY DIRECT, INDIRECT, INCIDENTAL, SPECIAL, EXEMPLARY, OR CONSEQUENTIAL
 * DAMAGES (INCLUDING, BUT NOT LIMITED TO, PROCUREMENT OF SUBSTITUTE GOODS
 * OR SERVICES; LOSS OF USE, DATA, OR PROFITS; OR BUSINESS INTERRUPTION)
 * HOWEVER CAUSED AND ON ANY THEORY OF LIABILITY, WHETHER IN CONTRACT, STRICT
 * LIABILITY, OR TORT (INCLUDING NEGLIGENCE OR OTHERWISE) ARISING IN ANY WAY
 * OUT OF THE USE OF THIS SOFTWARE, EVEN IF ADVISED OF THE POSSIBILITY OF
 * SUCH DAMAGE.
 */

/*
 * mutex.c - mutual exclusion service.
 */

/*
 * A mutex is used to protect un-sharable resources. A thread
 * can use mutex_lock() to ensure that global resource is not
 * accessed by other thread. The mutex is effective only the
 * threads belonging to the same task.
 *
 * Prex will change the thread priority to prevent priority inversion.
 *
 * <Priority inheritance>
 *   The priority is changed at the following conditions.
 *
 *   1. When the current thread can not lock the mutex and its
 *      mutex owner has lower priority than current thread, the
 *      priority of mutex owner is boosted to same priority with
 *      current thread.  If this mutex owner is waiting for another
 *      mutex, such related mutexes are also processed.
 *
 *   2. When the current thread unlocks the mutex and its priority
 *      has already been inherited, the current priority is reset.
 *      In this time, the current priority is changed to the highest
 *      priority among the threads waiting for the mutexes locked by
 *      current thread.
 *
 *   3. When the thread priority is changed by user request, the
 *      inherited thread's priority is changed.
 *
 * <Limitation>
 *
 *   1. If the priority is changed by user request, the priority
 *      recomputation is done only when the new priority is higher
 *      than old priority. The inherited priority is reset to base
 *      priority when the mutex is unlocked.
 *
 *   2. Even if thread is killed with mutex waiting, the related
 *      priority is not adjusted.
 */

#include <kernel.h>
#include <event.h>
#include <sched.h>
#include <kmem.h>
#include <thread.h>
#include <task.h>
#include <sync.h>
#include <verbose.h>

/* max mutex count to inherit priority */
#define MAXINHERIT	10

/* forward declarations */
static int	prio_inherit(thread_t th);
static void	prio_uninherit(thread_t th);

/*
 * Initialize a mutex.
 *
 * If an initialized mutex is reinitialized, undefined
 * behavior results. Technically, we can not detect such
 * error condition here because we can not touch the passed
 * object in kernel.
 */
int
mutex_init(mutex_t *mtx)
{
	mutex_t m;

	if ((m = kmem_alloc(sizeof(struct mutex))) == NULL)
		return DERR(ENOMEM);

	event_init(&m->event, "mutex");
	m->task = cur_task();
	m->owner = NULL;
	m->prio = MIN_PRIO;
	m->magic = MUTEX_MAGIC;

	if (umem_copyout(&m, mtx, sizeof(m))) {
		kmem_free(m);
		return DERR(EFAULT);
	}
	return 0;
}

/*
 * Destroy the specified mutex.
 * The mutex must be unlock state, otherwise it fails with EBUSY.
 */
int
mutex_destroy(mutex_t *mtx)
{
	mutex_t m;
	int err = 0;

	sched_lock();
<<<<<<< HEAD
	if (umem_copyin(mtx, &m, sizeof(mtx))) {
		err = EFAULT;
		goto out;
	}
	if (!mutex_valid(m)) {
		err = EINVAL;
		goto out;
	}
	if (m->owner || event_waiting(&m->event)) {
		err = EBUSY;
		goto out;
=======
	if (umem_copyin(mtx, &m, sizeof(mutex_t))) {
		err = DERR(EFAULT);
	} else if (!mutex_valid(m)) {
		err = DERR(EINVAL);
	} else if (m->owner || event_waiting(&m->event)) {
		err = DERR(EBUSY);
	} else {
		m->magic = 0;
		kmem_free(m);
>>>>>>> 8411c478
	}

	m->magic = 0;
	kmem_free(m);
 out:
	sched_unlock();
	return err;
}

/*
 * Copy mutex from user space.
 * If it is not initialized, create new mutex.
 */
static int
mutex_copyin(mutex_t *umtx, mutex_t *kmtx)
{
	mutex_t m;
	int err;

<<<<<<< HEAD
	if (umem_copyin(umtx, &m, sizeof(umtx)))
		return EFAULT;
=======
	if (umem_copyin(umtx, &m, sizeof(mutex_t)))
		return DERR(EFAULT);
>>>>>>> 8411c478

	if (m == MUTEX_INITIALIZER) {
		/*
		 * Allocate new mutex, and retreive its id
		 * from the user space.
		 */
		if ((err = mutex_init(umtx)))
			return err;
		umem_copyin(umtx, &m, sizeof(umtx));
	} else {
		if (!mutex_valid(m))
			return DERR(EINVAL);
	}
	*kmtx = m;
	return 0;
}

/*
 * Lock a mutex.
 *
 * A current thread is blocked if the mutex has already been
 * locked. If current thread receives any exception while
 * waiting mutex, this routine returns with EINTR in order to
 * invoke exception handler. But, POSIX thread assumes this
 * function does NOT return with EINTR.  So, system call stub
 * routine in library must call this again if it gets EINTR.
 */
int
mutex_lock(mutex_t *mtx)
{
	mutex_t m;
	int rc, err;

	sched_lock();
	if ((err = mutex_copyin(mtx, &m)))
		goto out;

	if (m->owner == cur_thread) {
		/*
		 * Recursive lock
		 */
		m->locks++;
		ASSERT(m->locks != 0);
	} else {
		/*
		 * Check whether a target mutex is locked.
		 * If the mutex is not locked, this routine
		 * returns immediately.
		 */
		if (m->owner == NULL)
			m->prio = cur_thread->prio;
		else {
			/*
			 * Wait for a mutex.
			 */
			cur_thread->wait_mutex = m;
			if ((err = prio_inherit(cur_thread))) {
				cur_thread->wait_mutex = NULL;
				goto out;
			}
			rc = sched_sleep(&m->event);
			cur_thread->wait_mutex = NULL;
			if (rc == SLP_INTR) {
				err = EINTR;
				goto out;
			}
		}
<<<<<<< HEAD
		m->locks = 1;
=======
		m->lock_count = 1;
		m->owner = cur_thread;
		list_insert(&cur_thread->mutexes, &m->link);
>>>>>>> 8411c478
	}
 out:
	sched_unlock();
	return err;
}

/*
 * Try to lock a mutex without blocking.
 */
int
mutex_trylock(mutex_t *mtx)
{
	mutex_t m;
	int err;

	sched_lock();
	if ((err = mutex_copyin(mtx, &m)))
		goto out;
	if (m->owner == cur_thread)
		m->locks++;
	else {
		if (m->owner != NULL)
			err = EBUSY;
		else {
			m->locks = 1;
			m->owner = cur_thread;
			list_insert(&cur_thread->mutexes, &m->link);
		}
	}
 out:
	sched_unlock();
	return err;
}

/*
 * Unlock a mutex.
 * Caller must be a current mutex owner.
 */
int
mutex_unlock(mutex_t *mtx)
{
	int rc = mutex_unlock_count(mtx);
	return (rc < 0) ? 0 : rc;
}

int
mutex_unlock_count(mutex_t *mtx)
{
	mutex_t m;
	int err;

	sched_lock();
	if ((err = mutex_copyin(mtx, &m)))
		goto out;
<<<<<<< HEAD
	if (m->owner != cur_thread || m->locks <= 0) {
		err = EPERM;
		goto out;
	}
	if (--m->locks == 0) {
=======
	if (m->owner != cur_thread || m->lock_count <= 0) {
		err = DERR(EPERM);
		goto out;
	}

	err = -(--m->lock_count); /* return -ve lock count for debug */
	if (err == 0) {
>>>>>>> 8411c478
		list_remove(&m->link);
		prio_uninherit(cur_thread);
		/*
		 * Change the mutex owner, and make the next
		 * owner runnable if it exists.
		 */
		m->owner = sched_wakeone(&m->event);
		if (m->owner)
			m->owner->wait_mutex = NULL;

		m->prio = m->owner ? m->owner->prio : MIN_PRIO;
	}
 out:
	sched_unlock();
	return err;
}

/*
 * Clean up mutex.
 *
 * This is called with scheduling locked when thread is
 * terminated. If a thread is terminated with mutex hold, all
 * waiting threads keeps waiting forever. So, all mutex locked by
 * terminated thread must be unlocked. Even if the terminated
 * thread is waiting some mutex, the inherited priority of other
 * mutex owner is not adjusted.
 */
void
mutex_cleanup(thread_t th)
{
	list_t head;
	mutex_t m;

	/*
	 * Purge all mutexes held by the thread.
	 */
	head = &th->mutexes;
	while (!list_empty(head)) {
		/*
		 * Release locked mutex.
		 */
		m = list_entry(list_first(head), struct mutex, link);
		m->locks = 0;
		list_remove(&m->link);
<<<<<<< HEAD
		/*
		 * Change the mutex owner if other thread
		 * is waiting for it.
		 */
		owner = sched_wakeone(&m->event);
		if (owner) {
			owner->wait_mutex = NULL;
			m->locks = 1;
			list_insert(&owner->mutexes, &m->link);
		}
		m->owner = owner;
=======
		m->owner = sched_wakeone(&m->event);
		if (m->owner)
			m->owner->wait_mutex = NULL;

		m->prio = m->owner ? m->owner->prio : MIN_PRIO;
>>>>>>> 8411c478
	}
}

/*
 * This is called with scheduling locked before thread priority
 * is changed.
 */
void
mutex_setprio(thread_t th, int prio)
{
	if (th->wait_mutex && prio < th->prio)
		prio_inherit(th);
}

/*
 * Inherit priority.
 *
 * To prevent priority inversion, we must ensure the higher
 * priority thread does not wait other lower priority thread. So,
 * raise the priority of mutex owner which blocks the "waiter"
 * thread. If such mutex owner is also waiting for other mutex,
 * that mutex is also processed. Returns EDEALK if it finds
 * deadlock condition.
 */
static int
prio_inherit(thread_t waiter)
{
	mutex_t m = waiter->wait_mutex;
	thread_t owner;
	int count = 0;

	do {
		owner = m->owner;
		/*
		 * If the owner of relative mutex has already
		 * been waiting for the "waiter" thread, it
		 * causes a deadlock.
		 */
		if (owner == waiter) {
			DPRINTF(("Deadlock! mutex=%x owner=%x waiter=%x\n",
				 m, owner, waiter));
			return EDEADLK;
		}
		/*
		 * If the priority of the mutex owner is lower
		 * than "waiter" thread's, we rise the mutex
		 * owner's priority.
		 */
		if (owner->prio > waiter->prio) {
			sched_setprio(owner, owner->baseprio, waiter->prio);
			m->prio = waiter->prio;
		}
		/*
		 * If the mutex owner is waiting for another
		 * mutex, that mutex is also processed.
		 */
		m = (mutex_t)owner->wait_mutex;

		/* Fail safe... */
		ASSERT(count < MAXINHERIT);
		if (count++ >= MAXINHERIT)
			break;

	} while (m != NULL);
	return 0;
}

/*
 * Un-inherit priority
 *
 * The priority of specified thread is reset to the base
 * priority.  If specified thread locks other mutex and higher
 * priority thread is waiting for it, the priority is kept to
 * that level.
 */
static void
prio_uninherit(thread_t th)
{
	int top_prio;
	list_t head, n;
	mutex_t m;

	/* Check if the priority is inherited. */
	if (th->prio == th->baseprio)
		return;

	top_prio = th->baseprio;
	/*
	 * Find the highest priority thread that is waiting
	 * for the thread. This is done by checking all mutexes
	 * that the thread locks.
	 */
	head = &th->mutexes;
	for (n = list_first(head); n != head; n = list_next(n)) {
		m = list_entry(n, struct mutex, link);
		if (m->prio < top_prio)
			top_prio = m->prio;
	}
	sched_setprio(th, th->baseprio, top_prio);
}<|MERGE_RESOLUTION|>--- conflicted
+++ resolved
@@ -1,5 +1,6 @@
 /*-
  * Copyright (c) 2005-2007, Kohsuke Ohtani
+ * Copyright (c) 2007-2009, Andrew Dennison
  * All rights reserved.
  *
  * Redistribution and use in source and binary forms, with or without
@@ -124,20 +125,7 @@
 	int err = 0;
 
 	sched_lock();
-<<<<<<< HEAD
-	if (umem_copyin(mtx, &m, sizeof(mtx))) {
-		err = EFAULT;
-		goto out;
-	}
-	if (!mutex_valid(m)) {
-		err = EINVAL;
-		goto out;
-	}
-	if (m->owner || event_waiting(&m->event)) {
-		err = EBUSY;
-		goto out;
-=======
-	if (umem_copyin(mtx, &m, sizeof(mutex_t))) {
+	if (umem_copyin(mtx, &m, sizeof(*mtx))) {
 		err = DERR(EFAULT);
 	} else if (!mutex_valid(m)) {
 		err = DERR(EINVAL);
@@ -146,12 +134,8 @@
 	} else {
 		m->magic = 0;
 		kmem_free(m);
->>>>>>> 8411c478
-	}
-
-	m->magic = 0;
-	kmem_free(m);
- out:
+	}
+
 	sched_unlock();
 	return err;
 }
@@ -166,13 +150,8 @@
 	mutex_t m;
 	int err;
 
-<<<<<<< HEAD
-	if (umem_copyin(umtx, &m, sizeof(umtx)))
-		return EFAULT;
-=======
-	if (umem_copyin(umtx, &m, sizeof(mutex_t)))
+	if (umem_copyin(umtx, &m, sizeof(*umtx)))
 		return DERR(EFAULT);
->>>>>>> 8411c478
 
 	if (m == MUTEX_INITIALIZER) {
 		/*
@@ -240,13 +219,9 @@
 				goto out;
 			}
 		}
-<<<<<<< HEAD
 		m->locks = 1;
-=======
-		m->lock_count = 1;
 		m->owner = cur_thread;
 		list_insert(&cur_thread->mutexes, &m->link);
->>>>>>> 8411c478
 	}
  out:
 	sched_unlock();
@@ -301,21 +276,13 @@
 	sched_lock();
 	if ((err = mutex_copyin(mtx, &m)))
 		goto out;
-<<<<<<< HEAD
 	if (m->owner != cur_thread || m->locks <= 0) {
-		err = EPERM;
-		goto out;
-	}
-	if (--m->locks == 0) {
-=======
-	if (m->owner != cur_thread || m->lock_count <= 0) {
 		err = DERR(EPERM);
 		goto out;
 	}
 
-	err = -(--m->lock_count); /* return -ve lock count for debug */
+	err = -(--m->locks); /* return -ve lock count for debug */
 	if (err == 0) {
->>>>>>> 8411c478
 		list_remove(&m->link);
 		prio_uninherit(cur_thread);
 		/*
@@ -360,25 +327,11 @@
 		m = list_entry(list_first(head), struct mutex, link);
 		m->locks = 0;
 		list_remove(&m->link);
-<<<<<<< HEAD
-		/*
-		 * Change the mutex owner if other thread
-		 * is waiting for it.
-		 */
-		owner = sched_wakeone(&m->event);
-		if (owner) {
-			owner->wait_mutex = NULL;
-			m->locks = 1;
-			list_insert(&owner->mutexes, &m->link);
-		}
-		m->owner = owner;
-=======
 		m->owner = sched_wakeone(&m->event);
 		if (m->owner)
 			m->owner->wait_mutex = NULL;
 
 		m->prio = m->owner ? m->owner->prio : MIN_PRIO;
->>>>>>> 8411c478
 	}
 }
 
