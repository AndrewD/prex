/*-
 * Copyright (c) 2005-2007, Kohsuke Ohtani
 * All rights reserved.
 *
 * Redistribution and use in source and binary forms, with or without
 * modification, are permitted provided that the following conditions
 * are met:
 * 1. Redistributions of source code must retain the above copyright
 *    notice, this list of conditions and the following disclaimer.
 * 2. Redistributions in binary form must reproduce the above copyright
 *    notice, this list of conditions and the following disclaimer in the
 *    documentation and/or other materials provided with the distribution.
 * 3. Neither the name of the author nor the names of any co-contributors
 *    may be used to endorse or promote products derived from this software
 *    without specific prior written permission.
 *
 * THIS SOFTWARE IS PROVIDED BY THE AUTHOR AND CONTRIBUTORS ``AS IS'' AND
 * ANY EXPRESS OR IMPLIED WARRANTIES, INCLUDING, BUT NOT LIMITED TO, THE
 * IMPLIED WARRANTIES OF MERCHANTABILITY AND FITNESS FOR A PARTICULAR PURPOSE
 * ARE DISCLAIMED.  IN NO EVENT SHALL THE AUTHOR OR CONTRIBUTORS BE LIABLE
 * FOR ANY DIRECT, INDIRECT, INCIDENTAL, SPECIAL, EXEMPLARY, OR CONSEQUENTIAL
 * DAMAGES (INCLUDING, BUT NOT LIMITED TO, PROCUREMENT OF SUBSTITUTE GOODS
 * OR SERVICES; LOSS OF USE, DATA, OR PROFITS; OR BUSINESS INTERRUPTION)
 * HOWEVER CAUSED AND ON ANY THEORY OF LIABILITY, WHETHER IN CONTRACT, STRICT
 * LIABILITY, OR TORT (INCLUDING NEGLIGENCE OR OTHERWISE) ARISING IN ANY WAY
 * OUT OF THE USE OF THIS SOFTWARE, EVEN IF ADVISED OF THE POSSIBILITY OF
 * SUCH DAMAGE.
 */

/*
 * cond.c - condition variable object
 */

#include <kernel.h>
#include <sched.h>
#include <kmem.h>
#include <thread.h>
#include <sync.h>
#include <verbose.h>

/*
 * Create and initialize a condition variable (CV).
 *
 * If an initialized condition variable is reinitialized,
 * undefined behavior results.
 */
int
cond_init(cond_t *cond)
{
	cond_t c;

	if ((c = kmem_alloc(sizeof(struct cond))) == NULL)
		return DERR(ENOMEM);

	event_init(&c->event, "condition");
	c->task = cur_task();
	c->magic = COND_MAGIC;

	if (umem_copyout(&c, cond, sizeof(c))) {
		kmem_free(c);
		return DERR(EFAULT);
	}
	return 0;
}

/*
 * cond_copyin - copy a condition variable from user space.
 *
 * It also checks if the passed CV is valid.
 */
static int
cond_copyin(cond_t *ucond, cond_t *kcond)
{
	cond_t c;

<<<<<<< HEAD
	if (umem_copyin(ucond, &c, sizeof(ucond)))
		return EFAULT;
=======
	if (umem_copyin(ucond, &c, sizeof(cond_t)))
		return DERR(EFAULT);
>>>>>>> 8411c478
	if (!cond_valid(c))
		return DERR(EINVAL);
	*kcond = c;
	return 0;
}

/*
 * Destroy a condition variable.
 *
 * If there are any blocked thread waiting for the specified
 * CV, it returns EBUSY.
 */
int
cond_destroy(cond_t *cond)
{
	cond_t c;
	int err;

	sched_lock();
	if ((err = cond_copyin(cond, &c))) {
		sched_unlock();
		return err;
	}
	if (event_waiting(&c->event)) {
		sched_unlock();
		return DERR(EBUSY);
	}
	c->magic = 0;
	kmem_free(c);
	sched_unlock();
	return 0;
}

/*
 * Wait on a condition.
 *
 * If the thread receives any exception while waiting CV, this
 * routine returns immediately with EINTR in order to invoke
 * exception handler. However, an application assumes this call
 * does NOT return with an error. So, the stub routine in a
 * system call library must call cond_wait() again if it gets
 * EINTR as error.
 */
int
cond_wait(cond_t *cond, mutex_t *mtx, u_long timeout)
{
	cond_t c;
	int err, rc;

<<<<<<< HEAD
	if (umem_copyin(cond, &c, sizeof(cond)))
		return EFAULT;
=======
	if (umem_copyin(cond, &c, sizeof(cond_t)))
		return DERR(EFAULT);
>>>>>>> 8411c478

	sched_lock();
	if (c == COND_INITIALIZER) {
		if ((err = cond_init(cond))) {
			sched_unlock();
			return err;
		}
		umem_copyin(cond, &c, sizeof(cond));
	} else {
		if (!cond_valid(c)) {
			sched_unlock();
			return DERR(EINVAL);
		}
	}
	if ((err = mutex_unlock_count(mtx))) {
		if (err < 0) {
			/* mutex was recursively locked - would deadlock */
			mutex_lock(mtx);
			err = DERR(EDEADLK);
		}
		sched_unlock();
		return err;
	}

again:
	rc = sched_tsleep(&c->event, timeout);
	if (rc == SLP_TIMEOUT) {
		rc = mutex_trylock(mtx);
		if (rc == EBUSY) /* someone else is holding the mutex */
			goto again;
		sched_unlock();
		err = ETIMEDOUT;
	} else {
		if (rc == SLP_INTR)
			err = EINTR;
		sched_unlock();
		rc = mutex_lock(mtx);
	}

	return (rc) ? rc : err;
}

/*
 * Unblock one thread that is blocked on the specified CV.
 * The thread which has highest priority will be unblocked.
 */
int
cond_signal(cond_t *cond)
{
	cond_t c;
	int err;

	sched_lock();
	if ((err = cond_copyin(cond, &c)) == 0)
		sched_wakeone(&c->event);
	sched_unlock();
	return err;
}

/*
 * Unblock all threads that are blocked on the specified CV.
 */
int
cond_broadcast(cond_t *cond)
{
	cond_t c;
	int err;

	sched_lock();
	if ((err = cond_copyin(cond, &c)) == 0)
		sched_wakeup(&c->event);
	sched_unlock();
	return err;
}<|MERGE_RESOLUTION|>--- conflicted
+++ resolved
@@ -1,5 +1,6 @@
 /*-
  * Copyright (c) 2005-2007, Kohsuke Ohtani
+ * Copyright (c) 2007-2009, Andrew Dennison
  * All rights reserved.
  *
  * Redistribution and use in source and binary forms, with or without
@@ -73,13 +74,8 @@
 {
 	cond_t c;
 
-<<<<<<< HEAD
 	if (umem_copyin(ucond, &c, sizeof(ucond)))
-		return EFAULT;
-=======
-	if (umem_copyin(ucond, &c, sizeof(cond_t)))
 		return DERR(EFAULT);
->>>>>>> 8411c478
 	if (!cond_valid(c))
 		return DERR(EINVAL);
 	*kcond = c;
@@ -129,13 +125,8 @@
 	cond_t c;
 	int err, rc;
 
-<<<<<<< HEAD
 	if (umem_copyin(cond, &c, sizeof(cond)))
-		return EFAULT;
-=======
-	if (umem_copyin(cond, &c, sizeof(cond_t)))
 		return DERR(EFAULT);
->>>>>>> 8411c478
 
 	sched_lock();
 	if (c == COND_INITIALIZER) {
