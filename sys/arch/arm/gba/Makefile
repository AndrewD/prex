--- conflicted
+++ resolved
@@ -1,13 +1,8 @@
 TARGET=		platform.o
 TYPE=		OBJECT
-<<<<<<< HEAD
-OBJS=		../arm/locore.o locore_gba.o ../arm/cpufunc.o \
-		interrupt.o ../arm/context.o ../arm/trap.o ../arm/cpu.o \
+VPATH:=		../arm:$(VPATH)
+OBJS=		locore.o locore_gba.o cpufunc.o \
+		interrupt.o context.o trap.o cpu.o \
 		machdep.o clock.o diag.o
-=======
-VPATH := ../arm:$(VPATH)
-OBJS=		locore.o interrupt.o context.o trap.o \
-		cpu.o machdep.o clock.o diag.o
->>>>>>> 8411c478
 
 include $(SRCDIR)/mk/sys.mk