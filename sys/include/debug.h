--- conflicted
+++ resolved
@@ -30,53 +30,11 @@
 #ifndef _DEBUG_H
 #define _DEBUG_H
 
-<<<<<<< HEAD
 #include <sys/cdefs.h>
-=======
-#define MSGBUFSZ	128 + MAXTHNAME	/* Size of one kernel message */
->>>>>>> 8411c478
 
 #define LOGBUF_SIZE	2048	/* size of log buffer */ 
-#define DBGMSG_SIZE	128	/* Size of one kernel message */
+#define DBGMSG_SIZE	128 + MAXTHNAME	/* Size of one kernel message */
 
-<<<<<<< HEAD
-=======
-/*
- * printk()
- *
- * Print out kernel message to the debug port.
- * The message is enabled only when DEBUG build.
- */
-#ifdef DEBUG
-extern void printk(const char *fmt, ...);
-#else
-#define printk(...)	do {} while (0)
-#endif
-
-/*
- * panic()
- *
- * Reset CPU for fatal error.
- * If debugger is attached, break into it.
- */
-#ifdef DEBUG
-extern void panic(const char *fmt, ...) __attribute__((noreturn));
-#else
-extern void machine_reset(void) __attribute__((noreturn));
-#define panic(...) machine_reset()
-#endif
-
-/*
- * ASSERT(exp)
- *
- * If exp is false(zero), stop with source info.
- * This is enabled only when DEBUG build. An asserion check
- * should be used only for invalid kernel condition.
- * It can not be used to check the input argument from user
- * mode because kernel must not do panic for it. The kernel
- * should return an appropriate error code in such case.
- */
->>>>>>> 8411c478
 #ifdef DEBUG
 #define DPRINTF(a)	printf a
 #define ASSERT(exp)	do { if (!(exp)) \
@@ -99,8 +57,8 @@
  */
 #define DUMP_THREAD	1
 #define DUMP_TASK	2
-<<<<<<< HEAD
 #define DUMP_VM		3
+#define DUMP_KSYM	4
 
 #ifdef DEBUG
 __BEGIN_DECLS
@@ -110,23 +68,8 @@
 void	debug_attach(void (*)(char *));
 void	assert(const char *, int, const char *);
 int	debug_getlog(char *);
+void	ksym_dump(void);
 __END_DECLS
-=======
-#define DUMP_OBJECT	3
-#define DUMP_TIMER	4
-#define DUMP_IRQ	5
-#define DUMP_DEVICE	6
-#define DUMP_VM		7
-#define DUMP_MSGLOG	8
-#define DUMP_TRACE	9
-#define DUMP_BOOT	10
-#define DUMP_KSYM	11
-
-#ifdef DEBUG
-extern void	 boot_dump(void);
-extern void	 ksym_dump(void);
-extern int	 log_get(char **, size_t *);
->>>>>>> 8411c478
 #endif
 
 #endif /* !_DEBUG_H */