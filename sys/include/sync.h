--- conflicted
+++ resolved
@@ -73,7 +73,6 @@
 #define MUTEX_INITIALIZER	(mutex_t)0x4d496e69	/* 'MIni' */
 #define COND_INITIALIZER	(cond_t)0x43496e69	/* 'CIni' */
 
-<<<<<<< HEAD
 __BEGIN_DECLS
 int	 sem_init(sem_t *, u_int);
 int	 sem_destroy(sem_t *);
@@ -86,36 +85,14 @@
 int	 mutex_lock(mutex_t *);
 int	 mutex_trylock(mutex_t *);
 int	 mutex_unlock(mutex_t *);
+int	 mutex_unlock_count(mutex_t *);
 void	 mutex_cleanup(thread_t);
 void	 mutex_setprio(thread_t, int);
 int	 cond_init(cond_t *);
 int	 cond_destroy(cond_t *);
-int	 cond_wait(cond_t *, mutex_t *);
+int	 cond_wait(cond_t *, mutex_t *, u_long);
 int	 cond_signal(cond_t *);
 int	 cond_broadcast(cond_t *);
 __END_DECLS
-=======
-extern int	 sem_init(sem_t *, u_int);
-extern int	 sem_destroy(sem_t *);
-extern int	 sem_wait(sem_t *, u_long);
-extern int	 sem_trywait(sem_t *);
-extern int	 sem_post(sem_t *);
-extern int	 sem_getvalue(sem_t *, u_int *);
-
-extern int	 mutex_init(mutex_t *);
-extern int	 mutex_destroy(mutex_t *);
-extern int	 mutex_lock(mutex_t *);
-extern int	 mutex_trylock(mutex_t *);
-extern int	 mutex_unlock(mutex_t *);
-extern int	 mutex_unlock_count(mutex_t *);
-extern void	 mutex_cleanup(thread_t);
-extern void	 mutex_setprio(thread_t, int);
-
-extern int	 cond_init(cond_t *);
-extern int	 cond_destroy(cond_t *);
-extern int	 cond_wait(cond_t *, mutex_t *, u_long timeout);
-extern int	 cond_signal(cond_t *);
-extern int	 cond_broadcast(cond_t *);
->>>>>>> 8411c478
 
 #endif /* !_SYNC_H */