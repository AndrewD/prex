/*-
 * Copyright (c) 2005, Kohsuke Ohtani
 * All rights reserved.
 *
 * Redistribution and use in source and binary forms, with or without
 * modification, are permitted provided that the following conditions
 * are met:
 * 1. Redistributions of source code must retain the above copyright
 *    notice, this list of conditions and the following disclaimer.
 * 2. Redistributions in binary form must reproduce the above copyright
 *    notice, this list of conditions and the following disclaimer in the
 *    documentation and/or other materials provided with the distribution.
 * 3. Neither the name of the author nor the names of any co-contributors
 *    may be used to endorse or promote products derived from this software
 *    without specific prior written permission.
 *
 * THIS SOFTWARE IS PROVIDED BY THE AUTHOR AND CONTRIBUTORS ``AS IS'' AND
 * ANY EXPRESS OR IMPLIED WARRANTIES, INCLUDING, BUT NOT LIMITED TO, THE
 * IMPLIED WARRANTIES OF MERCHANTABILITY AND FITNESS FOR A PARTICULAR PURPOSE
 * ARE DISCLAIMED.  IN NO EVENT SHALL THE AUTHOR OR CONTRIBUTORS BE LIABLE
 * FOR ANY DIRECT, INDIRECT, INCIDENTAL, SPECIAL, EXEMPLARY, OR CONSEQUENTIAL
 * DAMAGES (INCLUDING, BUT NOT LIMITED TO, PROCUREMENT OF SUBSTITUTE GOODS
 * OR SERVICES; LOSS OF USE, DATA, OR PROFITS; OR BUSINESS INTERRUPTION)
 * HOWEVER CAUSED AND ON ANY THEORY OF LIABILITY, WHETHER IN CONTRACT, STRICT
 * LIABILITY, OR TORT (INCLUDING NEGLIGENCE OR OTHERWISE) ARISING IN ANY WAY
 * OUT OF THE USE OF THIS SOFTWARE, EVEN IF ADVISED OF THE POSSIBILITY OF
 * SUCH DAMAGE.
 */

#ifndef _IPC_H
#define _IPC_H

#include <sys/cdefs.h>
#include <queue.h>

struct thread;

struct object {
	int		magic;		/* magic number */
	char		name[MAXOBJNAME]; /* object name */
	struct list	hash_link;	/* link for object hash table */
	struct list	task_link;	/* link in same task */
	task_t		owner;		/* creator of this object */
	struct queue	sendq;		/* queue for sender threads */
	struct queue	recvq;		/* queue for receiver threads */
};

#define object_valid(obj)  (kern_area(obj) && ((obj)->magic == OBJECT_MAGIC))

/*
 * Message header
 */
struct msg_header {
	task_t		task;		/* id of a sender task */
	int		code;		/* message code */
	int		status;		/* return status */
};

<<<<<<< HEAD
__BEGIN_DECLS
int	 object_create(const char *, object_t *);
int	 object_lookup(const char *, object_t *);
int	 object_destroy(object_t);
void	 object_init(void);
int	 msg_send(object_t, void *, size_t);
int	 msg_receive(object_t, void *, size_t);
int	 msg_reply(object_t, void *, size_t);
void	 msg_cleanup(struct thread *);
void	 msg_cancel(struct object *);
void	 msg_init(void);
__BEGIN_DECLS
=======
extern int	 object_create(const char *, object_t *);
extern int	 object_lookup(const char *, object_t *);
extern int	 object_destroy(object_t);
extern void	 object_init(void);
extern void	 object_dump(void);

extern int	 msg_send(object_t, void *, size_t, u_long);
extern int	 msg_receive(object_t, void *, size_t, u_long);
extern int	 msg_reply(object_t, void *, size_t);
extern void	 msg_cleanup(struct thread *);
extern void	 msg_cancel(struct object *);
extern void	 msg_init(void);
>>>>>>> 8411c478

#endif /* !_IPC_H */<|MERGE_RESOLUTION|>--- conflicted
+++ resolved
@@ -56,32 +56,17 @@
 	int		status;		/* return status */
 };
 
-<<<<<<< HEAD
 __BEGIN_DECLS
 int	 object_create(const char *, object_t *);
 int	 object_lookup(const char *, object_t *);
 int	 object_destroy(object_t);
 void	 object_init(void);
-int	 msg_send(object_t, void *, size_t);
-int	 msg_receive(object_t, void *, size_t);
+int	 msg_send(object_t, void *, size_t, u_long);
+int	 msg_receive(object_t, void *, size_t, u_long);
 int	 msg_reply(object_t, void *, size_t);
 void	 msg_cleanup(struct thread *);
 void	 msg_cancel(struct object *);
 void	 msg_init(void);
 __BEGIN_DECLS
-=======
-extern int	 object_create(const char *, object_t *);
-extern int	 object_lookup(const char *, object_t *);
-extern int	 object_destroy(object_t);
-extern void	 object_init(void);
-extern void	 object_dump(void);
-
-extern int	 msg_send(object_t, void *, size_t, u_long);
-extern int	 msg_receive(object_t, void *, size_t, u_long);
-extern int	 msg_reply(object_t, void *, size_t);
-extern void	 msg_cleanup(struct thread *);
-extern void	 msg_cancel(struct object *);
-extern void	 msg_init(void);
->>>>>>> 8411c478
 
 #endif /* !_IPC_H */