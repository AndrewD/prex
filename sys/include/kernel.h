--- conflicted
+++ resolved
@@ -78,25 +78,18 @@
 extern const sysfn_t	syscall_table[];
 extern const u_int	nr_syscalls;
 
-
-<<<<<<< HEAD
 __BEGIN_DECLS
+long	 atol(const char *nptr);
 size_t	 strlcpy(char *, const char *, size_t);
+char	*strncpy(char *, const char *, size_t);
 int	 strncmp(const char *, const char *, size_t);
 size_t	 strnlen(const char *, size_t);
 void	*memcpy(void *, const void *, size_t);
 void	*memset(void *, int, size_t);
 int	 vsprintf(char *, const char *, va_list);
+void	 delay_usec(u_long usec);
+void	 calibrate_delay(void);
 __BEGIN_DECLS
-=======
-extern size_t	 strlcpy(char *, const char *, size_t);
-extern char	*strncpy(char *, const char *, size_t);
-extern int	 strncmp(const char *, const char *, size_t);
-extern size_t	 strnlen(const char *, size_t);
-extern void	*memcpy(void *, const void *, size_t);
-extern void	*memset(void *, int, size_t);
-extern int	 vsprintf(char *, const char *, va_list);
->>>>>>> 8411c478
 
 /* Export symbols for drivers. Place the symbol name in .kstrtab and a
  * struct kernel_symbol in the .ksymtab. The elf loader will use this
