--- conflicted
+++ resolved
@@ -114,7 +114,6 @@
 #define PRIO_IST	16	/* top priority for interrupt threads */
 #define PRIO_DPC	33	/* priority for Deferred Procedure Call */
 #define PRIO_IDLE	255	/* priority for idle thread */
-#define PRIO_USER	PRIO_DFLT	/* default priority for user thread */
 
 #define MAX_PRIO	0
 #define MIN_PRIO	255
@@ -128,9 +127,9 @@
 #define OP_GETPOLICY	2	/* get scheduling policy */
 #define OP_SETPOLICY	3	/* set scheduling policy */
 
-<<<<<<< HEAD
 __BEGIN_DECLS
 int	 thread_create(task_t, thread_t *);
+int	 thread_name(thread_t, const char *);
 int	 thread_terminate(thread_t);
 int	 thread_load(thread_t, void (*)(void), void *);
 thread_t thread_self(void);
@@ -138,7 +137,7 @@
 int	 thread_suspend(thread_t);
 int	 thread_resume(thread_t);
 int	 thread_schedparam(thread_t, int, int *);
-void	 thread_idle(void);
+void	 thread_idle(void) __noreturn;
 int	 thread_info(struct info_thread *);
 void	 thread_dump(void);
 void	 thread_init(void);
@@ -146,24 +145,6 @@
 thread_t kthread_create(void (*)(void *), void *, int);
 void	 kthread_terminate(thread_t);
 __END_DECLS
-=======
-extern int	 thread_create(task_t, thread_t *);
-extern int	 thread_terminate(thread_t);
-extern int	 thread_kill(thread_t);
-extern int	 thread_load(thread_t, void (*)(void), void *);
-extern thread_t	 thread_self(void);
-extern void	 thread_yield(void);
-extern int	 thread_suspend(thread_t);
-extern int	 thread_resume(thread_t);
-extern int	 thread_name(thread_t, const char *);
-extern int	 thread_schedparam(thread_t, int, int *);
-
-extern void	 thread_idle(void) __attribute__((noreturn));
-extern int	 thread_info(struct info_thread *);
-extern thread_t	 kernel_thread(int, void (*)(u_long), u_long);
-extern void	 thread_dump(void);
-extern void	 thread_init(void);
->>>>>>> 8411c478
 
 #if defined (DEBUG) && defined(CONFIG_THREAD_CHECK)
 extern void thread_check(void);
