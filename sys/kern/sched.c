--- conflicted
+++ resolved
@@ -362,20 +362,14 @@
 				top = th;
 			q = queue_next(q);
 		}
-		top->sleep_result = 0;
 		queue_remove(&top->link);
 		top->slpret = 0;
 		enqueue(&wakeq, &top->link);
 		timer_stop(&top->timeout);
-		th = top;
 	}
 	irq_unlock();
-<<<<<<< HEAD
 	sched_unlock();
-	return th;
-=======
 	return top;
->>>>>>> 8411c478
 }
 
 /*
@@ -484,8 +478,8 @@
 
 	th->state = TH_RUN | TH_SUSPEND;
 	th->policy = SCHED_RR;
-	th->prio = PRIO_USER;
-	th->baseprio = PRIO_USER;
+	th->prio = PRIO_DFLT;
+	th->baseprio = PRIO_DFLT;
 	th->timeleft = QUANTUM;
 }
 
@@ -532,12 +526,8 @@
 sched_lock(void)
 {
 
-<<<<<<< HEAD
 	cur_thread->locks++;
-=======
-	cur_thread->lock_count++;
 	THREAD_CHECK();
->>>>>>> 8411c478
 }
 
 /*
@@ -554,12 +544,8 @@
 {
 	int s;
 
-<<<<<<< HEAD
 	ASSERT(cur_thread->locks > 0);
-=======
-	ASSERT(cur_thread->lock_count > 0);
 	THREAD_CHECK();
->>>>>>> 8411c478
 
 	interrupt_save(&s);
 	interrupt_disable();
