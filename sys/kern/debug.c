/*-
 * Copyright (c) 2005-2008, Kohsuke Ohtani
 * All rights reserved.
 *
 * Redistribution and use in source and binary forms, with or without
 * modification, are permitted provided that the following conditions
 * are met:
 * 1. Redistributions of source code must retain the above copyright
 *    notice, this list of conditions and the following disclaimer.
 * 2. Redistributions in binary form must reproduce the above copyright
 *    notice, this list of conditions and the following disclaimer in the
 *    documentation and/or other materials provided with the distribution.
 * 3. Neither the name of the author nor the names of any co-contributors
 *    may be used to endorse or promote products derived from this software
 *    without specific prior written permission.
 *
 * THIS SOFTWARE IS PROVIDED BY THE AUTHOR AND CONTRIBUTORS ``AS IS'' AND
 * ANY EXPRESS OR IMPLIED WARRANTIES, INCLUDING, BUT NOT LIMITED TO, THE
 * IMPLIED WARRANTIES OF MERCHANTABILITY AND FITNESS FOR A PARTICULAR PURPOSE
 * ARE DISCLAIMED.  IN NO EVENT SHALL THE AUTHOR OR CONTRIBUTORS BE LIABLE
 * FOR ANY DIRECT, INDIRECT, INCIDENTAL, SPECIAL, EXEMPLARY, OR CONSEQUENTIAL
 * DAMAGES (INCLUDING, BUT NOT LIMITED TO, PROCUREMENT OF SUBSTITUTE GOODS
 * OR SERVICES; LOSS OF USE, DATA, OR PROFITS; OR BUSINESS INTERRUPTION)
 * HOWEVER CAUSED AND ON ANY THEORY OF LIABILITY, WHETHER IN CONTRACT, STRICT
 * LIABILITY, OR TORT (INCLUDING NEGLIGENCE OR OTHERWISE) ARISING IN ANY WAY
 * OUT OF THE USE OF THIS SOFTWARE, EVEN IF ADVISED OF THE POSSIBILITY OF
 * SUCH DAMAGE.
 */

/*
 * debug.c - kernel debug services
 */

#include <kernel.h>
#include <task.h>
#include <thread.h>
<<<<<<< HEAD
=======
#include <device.h>
#include <page.h>
#include <kpage.h>
#include <kmem.h>
>>>>>>> 8411c478
#include <vm.h>
#include <irq.h>

#ifdef DEBUG

/*
 * diag_print() is provided by architecture dependent layer.
 */
typedef void (*prtfn_t)(char *);
static prtfn_t	print_func = &diag_print;

static char	dbg_msg[DBGMSG_SIZE];

/*
 * dmesg support
 */
static char	log_buf[LOGBUF_SIZE];
static u_long	log_head;
static u_long	log_tail;
static u_long	log_len;

#define LOGINDEX(x)	((x) & (LOGBUF_SIZE - 1))

/*
 * Print out the specified string.
 *
 * An actual output is displayed via the platform
 * specific device by diag_print() routine in kernel.
 * As an alternate option, the device driver can
 * replace the print routine by using debug_attach().
 */
void
printf(const char *fmt, ...)
{
	va_list args;
	int i;
	char c;

	irq_lock();
	va_start(args, fmt);

	vsprintf(dbg_msg, fmt, args);

	/* Print out */
	(*print_func)(dbg_msg);

	/*
	 * Record to log buffer
	 */
	for (i = 0; i < DBGMSG_SIZE; i++) {
		c = dbg_msg[i];
		if (c == '\0')
			break;
		log_buf[LOGINDEX(log_tail)] = c;
		log_tail++;
		if (log_len < LOGBUF_SIZE)
			log_len++;
		else
			log_head = log_tail - LOGBUF_SIZE;
	}
	va_end(args);
	irq_unlock();
}

/*
 * Kernel assertion.
 *
 * assert() is called only when the expression is false in
 * ASSERT() macro. ASSERT() macro is compiled only when
 * the debug option is enabled.
 */
void
assert(const char *file, int line, const char *exp)
{

	irq_lock();
	printf("\nAssertion failed: %s line:%d '%s'\n",
	       file, line, exp);
	for (;;)
		machine_idle();
	/* NOTREACHED */
}

/*
 * Kernel panic.
 *
 * panic() is called for a fatal kernel error. It shows
 * specified message, and stops CPU.
 */
void
panic(const char *msg)
{

	irq_lock();
	printf("\nKernel panic: %s\n", msg);
	irq_unlock();
	for (;;)
		machine_idle();
	/* NOTREACHED */
}

/*
 * Copy log to user buffer.
 */
int
debug_getlog(char *buf)
{
	u_long i, len, index;
	int err = 0;
	char c;

	irq_lock();
	index = log_head;
	len = log_len;
	if (len >= LOGBUF_SIZE) {
		/*
		 * Overrun found. Discard broken message.
		 */
		while (len > 0 && log_buf[LOGINDEX(index)] != '\n') {
			index++;
			len--;
		}
	}
	for (i = 0; i < LOGBUF_SIZE; i++) {
		if (i < len)
			c = log_buf[LOGINDEX(index)];
		else
			c = '\0';
		if (umem_copyout(&c, buf, 1)) {
			err = EFAULT;
			break;
		}
		index++;
		buf++;
	}
	irq_unlock();
	return err;
}

/*
 * Dump system information.
 *
 * A keyboard driver may call this routine if a user
 * presses a predefined "dump" key.  Since interrupt is
 * locked in this routine, there is no need to lock the
 * interrupt/scheduler in each dump function.
 */
int
debug_dump(int item)
{
	int err = 0;

	irq_lock();
	switch (item) {
	case DUMP_THREAD:
		thread_dump();
		break;
	case DUMP_TASK:
		task_dump();
		break;
	case DUMP_VM:
<<<<<<< HEAD
		vm_dump();
		break;
=======
		kpage_dump();
		page_dump();
		kmem_dump();
		vm_dump();
		break;
#ifdef CONFIG_DMESG
	case DUMP_MSGLOG:
		log_dump();
		break;
#endif
	case DUMP_BOOT:
		boot_dump();
		break;
	case DUMP_KSYM:
		ksym_dump();
		break;

>>>>>>> 8411c478
	default:
		err = ENOSYS;
		break;
	}
	irq_unlock();
	return err;
}

/*
 * Attach to a print handler.
 * A device driver can hook the function to display message.
 */
void
debug_attach(void (*fn)(char *))
{
	ASSERT(fn);

	print_func = fn;
}
#endif /* !DEBUG */<|MERGE_RESOLUTION|>--- conflicted
+++ resolved
@@ -34,13 +34,6 @@
 #include <kernel.h>
 #include <task.h>
 #include <thread.h>
-<<<<<<< HEAD
-=======
-#include <device.h>
-#include <page.h>
-#include <kpage.h>
-#include <kmem.h>
->>>>>>> 8411c478
 #include <vm.h>
 #include <irq.h>
 
@@ -202,28 +195,11 @@
 		task_dump();
 		break;
 	case DUMP_VM:
-<<<<<<< HEAD
 		vm_dump();
-		break;
-=======
-		kpage_dump();
-		page_dump();
-		kmem_dump();
-		vm_dump();
-		break;
-#ifdef CONFIG_DMESG
-	case DUMP_MSGLOG:
-		log_dump();
-		break;
-#endif
-	case DUMP_BOOT:
-		boot_dump();
 		break;
 	case DUMP_KSYM:
 		ksym_dump();
 		break;
-
->>>>>>> 8411c478
 	default:
 		err = ENOSYS;
 		break;
