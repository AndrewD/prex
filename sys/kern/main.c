/*-
 * Copyright (c) 2005-2007, Kohsuke Ohtani
 * All rights reserved.
 *
 * Redistribution and use in source and binary forms, with or without
 * modification, are permitted provided that the following conditions
 * are met:
 * 1. Redistributions of source code must retain the above copyright
 *    notice, this list of conditions and the following disclaimer.
 * 2. Redistributions in binary form must reproduce the above copyright
 *    notice, this list of conditions and the following disclaimer in the
 *    documentation and/or other materials provided with the distribution.
 * 3. Neither the name of the author nor the names of any co-contributors
 *    may be used to endorse or promote products derived from this software
 *    without specific prior written permission.
 *
 * THIS SOFTWARE IS PROVIDED BY THE AUTHOR AND CONTRIBUTORS ``AS IS'' AND
 * ANY EXPRESS OR IMPLIED WARRANTIES, INCLUDING, BUT NOT LIMITED TO, THE
 * IMPLIED WARRANTIES OF MERCHANTABILITY AND FITNESS FOR A PARTICULAR PURPOSE
 * ARE DISCLAIMED.  IN NO EVENT SHALL THE AUTHOR OR CONTRIBUTORS BE LIABLE
 * FOR ANY DIRECT, INDIRECT, INCIDENTAL, SPECIAL, EXEMPLARY, OR CONSEQUENTIAL
 * DAMAGES (INCLUDING, BUT NOT LIMITED TO, PROCUREMENT OF SUBSTITUTE GOODS
 * OR SERVICES; LOSS OF USE, DATA, OR PROFITS; OR BUSINESS INTERRUPTION)
 * HOWEVER CAUSED AND ON ANY THEORY OF LIABILITY, WHETHER IN CONTRACT, STRICT
 * LIABILITY, OR TORT (INCLUDING NEGLIGENCE OR OTHERWISE) ARISING IN ANY WAY
 * OUT OF THE USE OF THIS SOFTWARE, EVEN IF ADVISED OF THE POSSIBILITY OF
 * SUCH DAMAGE.
 */

/*
 * main.c - kernel main routine
 */

#include <kernel.h>
#include <task.h>
#include <thread.h>
#include <timer.h>
#include <page.h>
#include <kpage.h>
#include <kmem.h>
#include <vm.h>
#include <sched.h>
#include <exception.h>
#include <irq.h>
#include <ipc.h>
#include <device.h>
#include <sync.h>
#include <version.h>

/*
 * Initialization code.
 *
 * Called from kernel_start() routine that is
 * implemented in the architecture dependent layer.
 * We assume that the following machine state has
 * been already set before this routine.
 *	- Kernel BSS section is filled with 0.
 *	- Kernel stack is configured.
 *	- All interrupts are disabled.
 *	- Minimum page table is set. (MMU systems only)
 */
int
main(void)
{

	/*
	 * Do machine-dependent
	 * initialization.
	 */
	sched_lock();
	diag_init();
	DPRINTF((BANNER));
	page_init();
	machine_init();

	/*
	 * Initialize memory managers.
	 */
<<<<<<< HEAD
=======
	kpage_init();
	page_init();
	mmu_init();
>>>>>>> 8411c478
	kmem_init();
	vm_init();

	/*
	 * Initialize kernel core.
	 */
	task_init();
	thread_init();
	sched_init();
	exception_init();
	timer_init();

	/*
	 * Initialize IPC related stuff.
	 */
	object_init();
	msg_init();

	/*
	 * Enable interrupt and
	 * initialize devices.
	 */
	irq_init();
	clock_init();
	device_init();

	/*
	 * Set up boot tasks and
	 * start scheduler.
	 */
	task_bootstrap();
	sched_unlock();
	thread_idle();

	/* NOTREACHED */
	return 0;
}<|MERGE_RESOLUTION|>--- conflicted
+++ resolved
@@ -70,18 +70,13 @@
 	sched_lock();
 	diag_init();
 	DPRINTF((BANNER));
+	kpage_init();
 	page_init();
 	machine_init();
 
 	/*
 	 * Initialize memory managers.
 	 */
-<<<<<<< HEAD
-=======
-	kpage_init();
-	page_init();
-	mmu_init();
->>>>>>> 8411c478
 	kmem_init();
 	vm_init();
 
