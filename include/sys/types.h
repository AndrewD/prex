/*-
 * Copyright (c) 1982, 1986, 1991, 1993, 1994
 *	The Regents of the University of California.  All rights reserved.
 * (c) UNIX System Laboratories, Inc.
 * All or some portions of this file are derived from material licensed
 * to the University of California by American Telephone and Telegraph
 * Co. or Unix System Laboratories, Inc. and are reproduced herein with
 * the permission of UNIX System Laboratories, Inc.
 *
 * Redistribution and use in source and binary forms, with or without
 * modification, are permitted provided that the following conditions
 * are met:
 * 1. Redistributions of source code must retain the above copyright
 *    notice, this list of conditions and the following disclaimer.
 * 2. Redistributions in binary form must reproduce the above copyright
 *    notice, this list of conditions and the following disclaimer in the
 *    documentation and/or other materials provided with the distribution.
 * 3. Neither the name of the University nor the names of its contributors
 *    may be used to endorse or promote products derived from this software
 *    without specific prior written permission.
 *
 * THIS SOFTWARE IS PROVIDED BY THE REGENTS AND CONTRIBUTORS ``AS IS'' AND
 * ANY EXPRESS OR IMPLIED WARRANTIES, INCLUDING, BUT NOT LIMITED TO, THE
 * IMPLIED WARRANTIES OF MERCHANTABILITY AND FITNESS FOR A PARTICULAR PURPOSE
 * ARE DISCLAIMED.  IN NO EVENT SHALL THE REGENTS OR CONTRIBUTORS BE LIABLE
 * FOR ANY DIRECT, INDIRECT, INCIDENTAL, SPECIAL, EXEMPLARY, OR CONSEQUENTIAL
 * DAMAGES (INCLUDING, BUT NOT LIMITED TO, PROCUREMENT OF SUBSTITUTE GOODS
 * OR SERVICES; LOSS OF USE, DATA, OR PROFITS; OR BUSINESS INTERRUPTION)
 * HOWEVER CAUSED AND ON ANY THEORY OF LIABILITY, WHETHER IN CONTRACT, STRICT
 * LIABILITY, OR TORT (INCLUDING NEGLIGENCE OR OTHERWISE) ARISING IN ANY WAY
 * OUT OF THE USE OF THIS SOFTWARE, EVEN IF ADVISED OF THE POSSIBILITY OF
 * SUCH DAMAGE.
 *
 *	@(#)types.h	8.6 (Berkeley) 2/19/95
 */

#ifndef _SYS_TYPES_H_
#define	_SYS_TYPES_H_

/* Machine type dependent parameters. */
#include <machine/types.h>
#include <prex/types.h>
#include <prex/pthreadtypes.h>

typedef	unsigned char	u_char;
typedef	unsigned short	u_short;
typedef	unsigned int	u_int;
typedef	unsigned long	u_long;

typedef	uint32_t	dev_t;		/* device number */
typedef	uint32_t	gid_t;		/* group id */
typedef	uint32_t	ino_t;		/* inode number */
typedef	uint16_t	mode_t;		/* permissions */
typedef	uint16_t	nlink_t;	/* link count */
typedef	int32_t		off_t;		/* file offset */
typedef	int32_t		pid_t;		/* process id */
typedef	uint32_t	uid_t;		/* user id */
typedef unsigned long	rlim_t;		/* resource limit */

#include <sys/endian.h>

#if !defined(_CLOCK_T)
#define _CLOCK_T
typedef	unsigned long	clock_t;	/* relative time in a specified resolution */
#endif

#if !defined(_SIZE_T)
#define _SIZE_T
typedef	unsigned int	size_t;		/* size of something in bytes */
#endif

#if !defined(_SSIZE_T)
#define _SSIZE_T
typedef	int		ssize_t;	/* size of something in bytes */
#endif

#if !defined(_TIME_T)
#define _TIME_T
typedef	long		time_t;		/* time of day in seconds */
#endif

#define	NBBY	8		/* number of bits in a byte */

#ifndef KERNEL
/*
 * Select uses bit masks of file descriptors in longs.  These macros
 * manipulate such bit fields (the filesystem macros use chars).
 * FD_SETSIZE may be defined by the user, but the default here should
 * be enough for most uses.
 */
#ifndef	FD_SETSIZE
#define	FD_SETSIZE	16
#endif

typedef int32_t	fd_mask;
#define NFDBITS	(sizeof(fd_mask) * NBBY)	/* bits per mask */

#ifndef howmany
#define	howmany(x, y)	(((x) + ((y) - 1)) / (y))
#endif

typedef	struct fd_set {
	fd_mask	fds_bits[howmany(FD_SETSIZE, NFDBITS)];
} fd_set;

#define	FD_SET(n, p)	((p)->fds_bits[(n)/NFDBITS] |= (1 << ((n) % NFDBITS)))
#define	FD_CLR(n, p)	((p)->fds_bits[(n)/NFDBITS] &= ~(1 << ((n) % NFDBITS)))
#define	FD_ISSET(n, p)	((p)->fds_bits[(n)/NFDBITS] & (1 << ((n) % NFDBITS)))
#define	FD_COPY(f, t)	bcopy(f, t, sizeof(*(f)))
#define	FD_ZERO(p)	bzero(p, sizeof(*(p)))
#endif /* !KERNEL */

<<<<<<< HEAD
=======
#if defined(__STDC__) && defined(__KERNEL__)
/*
 * Forward structure declarations for function prototypes.  We include the
 * common structures that cross subsystem boundaries here; others are mostly
 * used in the same place that the structure is defined.
 */
struct	pgrp;
struct	rusage;
struct	file;
struct	buf;
struct	tty;
#endif

#endif /* !_POSIX_SOURCE */
>>>>>>> 8411c478
#endif /* !_SYS_TYPES_H_ */<|MERGE_RESOLUTION|>--- conflicted
+++ resolved
@@ -81,7 +81,7 @@
 
 #define	NBBY	8		/* number of bits in a byte */
 
-#ifndef KERNEL
+#ifndef __KERNEL__
 /*
  * Select uses bit masks of file descriptors in longs.  These macros
  * manipulate such bit fields (the filesystem macros use chars).
@@ -108,23 +108,6 @@
 #define	FD_ISSET(n, p)	((p)->fds_bits[(n)/NFDBITS] & (1 << ((n) % NFDBITS)))
 #define	FD_COPY(f, t)	bcopy(f, t, sizeof(*(f)))
 #define	FD_ZERO(p)	bzero(p, sizeof(*(p)))
-#endif /* !KERNEL */
+#endif /* !__KERNEL__ */
 
-<<<<<<< HEAD
-=======
-#if defined(__STDC__) && defined(__KERNEL__)
-/*
- * Forward structure declarations for function prototypes.  We include the
- * common structures that cross subsystem boundaries here; others are mostly
- * used in the same place that the structure is defined.
- */
-struct	pgrp;
-struct	rusage;
-struct	file;
-struct	buf;
-struct	tty;
-#endif
-
-#endif /* !_POSIX_SOURCE */
->>>>>>> 8411c478
 #endif /* !_SYS_TYPES_H_ */