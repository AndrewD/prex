/*-
 * Copyright (c) 1982, 1986, 1988, 1993
 *	The Regents of the University of California.  All rights reserved.
 *
 * Redistribution and use in source and binary forms, with or without
 * modification, are permitted provided that the following conditions
 * are met:
 * 1. Redistributions of source code must retain the above copyright
 *    notice, this list of conditions and the following disclaimer.
 * 2. Redistributions in binary form must reproduce the above copyright
 *    notice, this list of conditions and the following disclaimer in the
 *    documentation and/or other materials provided with the distribution.
 * 3. Neither the name of the University nor the names of its contributors
 *    may be used to endorse or promote products derived from this software
 *    without specific prior written permission.
 *
 * THIS SOFTWARE IS PROVIDED BY THE REGENTS AND CONTRIBUTORS ``AS IS'' AND
 * ANY EXPRESS OR IMPLIED WARRANTIES, INCLUDING, BUT NOT LIMITED TO, THE
 * IMPLIED WARRANTIES OF MERCHANTABILITY AND FITNESS FOR A PARTICULAR PURPOSE
 * ARE DISCLAIMED.  IN NO EVENT SHALL THE REGENTS OR CONTRIBUTORS BE LIABLE
 * FOR ANY DIRECT, INDIRECT, INCIDENTAL, SPECIAL, EXEMPLARY, OR CONSEQUENTIAL
 * DAMAGES (INCLUDING, BUT NOT LIMITED TO, PROCUREMENT OF SUBSTITUTE GOODS
 * OR SERVICES; LOSS OF USE, DATA, OR PROFITS; OR BUSINESS INTERRUPTION)
 * HOWEVER CAUSED AND ON ANY THEORY OF LIABILITY, WHETHER IN CONTRACT, STRICT
 * LIABILITY, OR TORT (INCLUDING NEGLIGENCE OR OTHERWISE) ARISING IN ANY WAY
 * OUT OF THE USE OF THIS SOFTWARE, EVEN IF ADVISED OF THE POSSIBILITY OF
 * SUCH DAMAGE.
 *
 *	@(#)syslog.h	8.1 (Berkeley) 6/2/93
 */

#define	_PATH_LOG	"/dev/log"

/*
 * priorities/facilities are encoded into a single 32-bit quantity, where the
 * bottom 3 bits are the priority (0-7) and the top 28 bits are the facility
 * (0-big number).  Both the priorities and the facilities map roughly
 * one-to-one to strings in the syslogd(8) source code.  This mapping is
 * included in this file.
 *
 * priorities (these are ordered)
 */
#define	LOG_EMERG	0	/* system is unusable */
#define	LOG_ALERT	1	/* action must be taken immediately */
#define	LOG_CRIT	2	/* critical conditions */
#define	LOG_ERR		3	/* error conditions */
#define	LOG_WARNING	4	/* warning conditions */
#define	LOG_NOTICE	5	/* normal but significant condition */
#define	LOG_INFO	6	/* informational */
#define	LOG_DEBUG	7	/* debug-level messages */

#define	LOG_PRIMASK	0x07	/* mask to extract priority part (internal) */
				/* extract priority */
#define	LOG_PRI(p)	((p) & LOG_PRIMASK)
#define	LOG_MAKEPRI(fac, pri)	(((fac) << 3) | (pri))

#ifdef SYSLOG_NAMES
#define	INTERNAL_NOPRI	0x10	/* the "no priority" priority */
				/* mark "facility" */
#define	INTERNAL_MARK	LOG_MAKEPRI(LOG_NFACILITIES, 0)
typedef struct _code {
	char	*c_name;
	int	c_val;
} CODE;

CODE prioritynames[] = {
	"alert",	LOG_ALERT,
	"crit",		LOG_CRIT,
	"debug",	LOG_DEBUG,
	"emerg",	LOG_EMERG,
	"err",		LOG_ERR,
	"error",	LOG_ERR,		/* DEPRECATED */
	"info",		LOG_INFO,
	"none",		INTERNAL_NOPRI,		/* INTERNAL */
	"notice",	LOG_NOTICE,
	"panic", 	LOG_EMERG,		/* DEPRECATED */
	"warn",		LOG_WARNING,		/* DEPRECATED */
	"warning",	LOG_WARNING,
	NULL,		-1,
};
#endif

/* facility codes */
#define	LOG_KERN	(0<<3)	/* kernel messages */
#define	LOG_USER	(1<<3)	/* random user-level messages */
#define	LOG_MAIL	(2<<3)	/* mail system */
#define	LOG_DAEMON	(3<<3)	/* system daemons */
#define	LOG_AUTH	(4<<3)	/* security/authorization messages */
#define	LOG_SYSLOG	(5<<3)	/* messages generated internally by syslogd */
#define	LOG_LPR		(6<<3)	/* line printer subsystem */
#define	LOG_NEWS	(7<<3)	/* network news subsystem */
#define	LOG_UUCP	(8<<3)	/* UUCP subsystem */
#define	LOG_CRON	(9<<3)	/* clock daemon */
#define	LOG_AUTHPRIV	(10<<3)	/* security/authorization messages (private) */
#define	LOG_FTP		(11<<3)	/* ftp daemon */

	/* other codes through 15 reserved for system use */
#define	LOG_LOCAL0	(16<<3)	/* reserved for local use */
#define	LOG_LOCAL1	(17<<3)	/* reserved for local use */
#define	LOG_LOCAL2	(18<<3)	/* reserved for local use */
#define	LOG_LOCAL3	(19<<3)	/* reserved for local use */
#define	LOG_LOCAL4	(20<<3)	/* reserved for local use */
#define	LOG_LOCAL5	(21<<3)	/* reserved for local use */
#define	LOG_LOCAL6	(22<<3)	/* reserved for local use */
#define	LOG_LOCAL7	(23<<3)	/* reserved for local use */

#define	LOG_NFACILITIES	24	/* current number of facilities */
#define	LOG_FACMASK	0x03f8	/* mask to extract facility part */
				/* facility of pri */
#define	LOG_FAC(p)	(((p) & LOG_FACMASK) >> 3)

#ifdef SYSLOG_NAMES
CODE facilitynames[] = {
	"auth",		LOG_AUTH,
	"authpriv",	LOG_AUTHPRIV,
	"cron", 	LOG_CRON,
	"daemon",	LOG_DAEMON,
	"ftp",		LOG_FTP,
	"kern",		LOG_KERN,
	"lpr",		LOG_LPR,
	"mail",		LOG_MAIL,
	"mark", 	INTERNAL_MARK,		/* INTERNAL */
	"news",		LOG_NEWS,
	"security",	LOG_AUTH,		/* DEPRECATED */
	"syslog",	LOG_SYSLOG,
	"user",		LOG_USER,
	"uucp",		LOG_UUCP,
	"local0",	LOG_LOCAL0,
	"local1",	LOG_LOCAL1,
	"local2",	LOG_LOCAL2,
	"local3",	LOG_LOCAL3,
	"local4",	LOG_LOCAL4,
	"local5",	LOG_LOCAL5,
	"local6",	LOG_LOCAL6,
	"local7",	LOG_LOCAL7,
	NULL,		-1,
};
#endif

#ifdef __KERNEL__
#define	LOG_PRINTF	-1	/* pseudo-priority to indicate use of printf */
#endif

/*
 * arguments to setlogmask.
 */
#define	LOG_MASK(pri)	(1 << (pri))		/* mask for one priority */
#define	LOG_UPTO(pri)	((1 << ((pri)+1)) - 1)	/* all priorities through pri */

/*
 * Option flags for openlog.
 *
 * LOG_ODELAY no longer does anything.
 * LOG_NDELAY is the inverse of what it used to be.
 */
#define	LOG_PID		0x01	/* log the pid with each message */
#define	LOG_CONS	0x02	/* log on the console if errors in sending */
#define	LOG_ODELAY	0x04	/* delay open until first syslog() (default) */
#define	LOG_NDELAY	0x08	/* don't delay open */
#define	LOG_NOWAIT	0x10	/* don't wait for console forks: DEPRECATED */
#define	LOG_PERROR	0x20	/* log to stderr as well */

#ifndef __KERNEL__

#include <machine/stdarg.h>
#include <sys/cdefs.h>

__BEGIN_DECLS
void	closelog(void);
void	openlog(const char *, int, int);
int	setlogmask(int);
void	syslog(int, const char *, ...);
<<<<<<< HEAD
void	vsyslog(int, const char *, va_list);
=======
void	vsyslog(int, const char *, _BSD_VA_LIST_);
#else
#define syslog(...)
#define vsyslog(fmt,valist)
#endif
>>>>>>> 8411c478
__END_DECLS

#endif /* !__KERNEL__ */<|MERGE_RESOLUTION|>--- conflicted
+++ resolved
@@ -170,15 +170,7 @@
 void	openlog(const char *, int, int);
 int	setlogmask(int);
 void	syslog(int, const char *, ...);
-<<<<<<< HEAD
 void	vsyslog(int, const char *, va_list);
-=======
-void	vsyslog(int, const char *, _BSD_VA_LIST_);
-#else
-#define syslog(...)
-#define vsyslog(fmt,valist)
-#endif
->>>>>>> 8411c478
 __END_DECLS
 
 #endif /* !__KERNEL__ */