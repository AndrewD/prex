/*
 * Copyright (c) 2005-2007, Kohsuke Ohtani
 * All rights reserved.
 *
 * Redistribution and use in source and binary forms, with or without
 * modification, are permitted provided that the following conditions
 * are met:
 * 1. Redistributions of source code must retain the above copyright
 *    notice, this list of conditions and the following disclaimer.
 * 2. Redistributions in binary form must reproduce the above copyright
 *    notice, this list of conditions and the following disclaimer in the
 *    documentation and/or other materials provided with the distribution.
 * 3. Neither the name of the author nor the names of any co-contributors
 *    may be used to endorse or promote products derived from this software
 *    without specific prior written permission.
 *
 * THIS SOFTWARE IS PROVIDED BY THE AUTHOR AND CONTRIBUTORS ``AS IS'' AND
 * ANY EXPRESS OR IMPLIED WARRANTIES, INCLUDING, BUT NOT LIMITED TO, THE
 * IMPLIED WARRANTIES OF MERCHANTABILITY AND FITNESS FOR A PARTICULAR PURPOSE
 * ARE DISCLAIMED.  IN NO EVENT SHALL THE AUTHOR OR CONTRIBUTORS BE LIABLE
 * FOR ANY DIRECT, INDIRECT, INCIDENTAL, SPECIAL, EXEMPLARY, OR CONSEQUENTIAL
 * DAMAGES (INCLUDING, BUT NOT LIMITED TO, PROCUREMENT OF SUBSTITUTE GOODS
 * OR SERVICES; LOSS OF USE, DATA, OR PROFITS; OR BUSINESS INTERRUPTION)
 * HOWEVER CAUSED AND ON ANY THEORY OF LIABILITY, WHETHER IN CONTRACT, STRICT
 * LIABILITY, OR TORT (INCLUDING NEGLIGENCE OR OTHERWISE) ARISING IN ANY WAY
 * OUT OF THE USE OF THIS SOFTWARE, EVEN IF ADVISED OF THE POSSIBILITY OF
 * SUCH DAMAGE.
 */

/*
 * Boot information
 *
 * The boot information is stored by an OS loader, and
 * it is refered by kernel later in boot time.
 */

#ifndef _PREX_BOOTINFO_H
#define _PREX_BOOTINFO_H

#include <sys/types.h>

/*
 * Video information
 */
struct vidinfo
{
	int	pixel_x;	/* screen pixels */
	int	pixel_y;
	int	text_x;		/* text size, in characters */
	int	text_y;
};

/*
 * Module information for kernel, driver, and boot tasks.
 * An OS loader will build this structure regardless of its file format.
 */
struct module
{
	char	name[16];	/* name of image */
	paddr_t	phys;		/* physical address */
	size_t	size;		/* size of image */
<<<<<<< HEAD
	vaddr_t	entry;		/* entry address */
	vaddr_t	text;		/* text address */
	vaddr_t	data;		/* data address */
=======
	u_long	entry;		/* entry address */
	u_long	text;		/* text address */
	u_long	data;		/* data address */
	u_long	bss;		/* bss address */
	u_long	ksym;		/* ksymtab address */
>>>>>>> 8411c478
	size_t	textsz;		/* text size */
	size_t	datasz;		/* data size */
	size_t	bsssz;		/* bss size */
	size_t	ksymsz;		/* ksymtab size */
};

/*
 * Physical memory
 */
struct physmem
{
	paddr_t	base;		/* start address */
	size_t	size;		/* size in bytes */
	int	type;		/* type */
};

/* memory types */
#define MT_USABLE	1
#define MT_MEMHOLE	2
#define MT_RESERVED	3
#define MT_BOOTDISK	4

#define NMEMS		16	/* max number of memory slots */

/*
 * Boot information
 */
struct bootinfo
{
<<<<<<< HEAD
	struct vidinfo	video;
	struct physmem	ram[NMEMS];	/* physical ram table */
	int		nr_rams;	/* number of ram blocks */
	struct physmem	bootdisk;	/* boot disk in memory */
=======
	struct {
		u_long clock;
		u_long reset;
		u_long reserved[30];
	} sys;			/* size fixed to 128 bytes */
	struct video_cfg video;
	struct mem_map	main_mem;	/* main memory */
	struct mem_map	reserved[NRESMEM];	/* system reserved memory */
	struct mem_map	ram_disk;	/* ram disk image in memory */
	struct mem_map	modules;	/* boot modules (kernel, driver, boot tasks) */
	u_long		archive;	/* archive offset in memory */
>>>>>>> 8411c478
	int		nr_tasks;	/* number of boot tasks */
	struct module	kernel;		/* kernel image */
	struct module	driver;		/* driver image */
	struct module	tasks[1];	/* boot tasks image */
};

#define BOOTINFO_SIZE	1024	/* max size of boot information */

#endif /* !_PREX_BOOTINFO_H */<|MERGE_RESOLUTION|>--- conflicted
+++ resolved
@@ -59,17 +59,11 @@
 	char	name[16];	/* name of image */
 	paddr_t	phys;		/* physical address */
 	size_t	size;		/* size of image */
-<<<<<<< HEAD
 	vaddr_t	entry;		/* entry address */
 	vaddr_t	text;		/* text address */
 	vaddr_t	data;		/* data address */
-=======
-	u_long	entry;		/* entry address */
-	u_long	text;		/* text address */
-	u_long	data;		/* data address */
-	u_long	bss;		/* bss address */
-	u_long	ksym;		/* ksymtab address */
->>>>>>> 8411c478
+	vaddr_t	bss;		/* bss address */
+	vaddr_t	ksym;		/* ksymtab address */
 	size_t	textsz;		/* text size */
 	size_t	datasz;		/* data size */
 	size_t	bsssz;		/* bss size */
@@ -99,24 +93,15 @@
  */
 struct bootinfo
 {
-<<<<<<< HEAD
-	struct vidinfo	video;
-	struct physmem	ram[NMEMS];	/* physical ram table */
-	int		nr_rams;	/* number of ram blocks */
-	struct physmem	bootdisk;	/* boot disk in memory */
-=======
 	struct {
 		u_long clock;
 		u_long reset;
 		u_long reserved[30];
 	} sys;			/* size fixed to 128 bytes */
-	struct video_cfg video;
-	struct mem_map	main_mem;	/* main memory */
-	struct mem_map	reserved[NRESMEM];	/* system reserved memory */
-	struct mem_map	ram_disk;	/* ram disk image in memory */
-	struct mem_map	modules;	/* boot modules (kernel, driver, boot tasks) */
-	u_long		archive;	/* archive offset in memory */
->>>>>>> 8411c478
+	struct vidinfo	video;
+	struct physmem	ram[NMEMS];	/* physical ram table */
+	int		nr_rams;	/* number of ram blocks */
+	struct physmem	bootdisk;	/* boot disk in memory */
 	int		nr_tasks;	/* number of boot tasks */
 	struct module	kernel;		/* kernel image */
 	struct module	driver;		/* driver image */
