--- conflicted
+++ resolved
@@ -55,13 +55,10 @@
 struct info_memory {
 	size_t	total;		/* total memory size in bytes */
 	size_t	free;		/* current free memory size in bytes */
-<<<<<<< HEAD
-	size_t	bootdisk;	/* total size of boot disk */
-=======
 	size_t	kpage_total;	/* total memory size in bytes */
 	size_t	kpage_free;	/* current free memory size in bytes */
 	size_t	kernel;		/* memory size used by kernel in bytes */
->>>>>>> 8411c478
+	size_t	bootdisk;	/* total size of boot disk */
 };
 
 /*
@@ -72,27 +69,13 @@
 	int	policy;		/* scheduling policy */
 	int	prio;		/* current priority */
 	u_int	time;		/* total running time */
+	thread_t th;		/* thread id */
 	task_t	task;		/* task id */
-<<<<<<< HEAD
+	char	th_name[MAXTHNAME];	/* thread name */
 	char	taskname[MAXTASKNAME];	/* task name */
 	char	slpevt[MAXEVTNAME];	/* sleep event */
 };
 
-=======
-	char	th_name[MAXTHNAME];	/* thread name */
-	char	task_name[MAXTASKNAME];	/* task name */
-	char	sleep_event[MAXEVTNAME]; /* sleep event */
-};
-
-#ifndef __KERNEL__
-/* Thread state */
-#define TH_RUN		0x00	/* running or ready to run */
-#define TH_SLEEP	0x01	/* sleep for events */
-#define TH_SUSPEND	0x02	/* suspend count is not 0 */
-#define TH_EXIT		0x04	/* terminated */
-#endif
-
->>>>>>> 8411c478
 /*
  * Device information
  */
