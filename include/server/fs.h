--- conflicted
+++ resolved
@@ -76,11 +76,8 @@
 #define FS_EXEC		0x0000021F
 #define FS_EXIT		0x00000220
 #define FS_REGISTER	0x00000221
-<<<<<<< HEAD
 #define FS_PIPE		0x00000222
-=======
-#define FS_MKFIFO	0x00000222
->>>>>>> 8411c478
+#define FS_MKFIFO	0x00000223
 
 /*
  * Mount message
